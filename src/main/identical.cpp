--- conflicted
+++ resolved
@@ -6,11 +6,7 @@
  *CXXR CXXR (and possibly MODIFIED) under the terms of the GNU General Public
  *CXXR Licence.
  *CXXR 
-<<<<<<< HEAD
- *CXXR CXXR is Copyright (C) 2008-10 Andrew R. Runnalls, subject to such other
-=======
  *CXXR CXXR is Copyright (C) 2008-12 Andrew R. Runnalls, subject to such other
->>>>>>> e3ceeaa2
  *CXXR copyrights and copyright restrictions as may be stated below.
  *CXXR 
  *CXXR CXXR is not part of the R project, and bugs and other issues should
@@ -20,11 +16,7 @@
 
 /*
  *  R : A Computer Language for Statistical Data Analysis
-<<<<<<< HEAD
- *  Copyright (C) 2001-9  R Development Core Team
-=======
  *  Copyright (C) 2001-2010  The R Development Core Team
->>>>>>> e3ceeaa2
  *
  *  This program is free software; you can redistribute it and/or modify
  *  it under the terms of the GNU General Public License as published by
@@ -58,11 +50,7 @@
     single_NA__num_eq  = 3,/* R's default: one kind of NA or NaN; for num, use '==' */
 } ne_strictness_type;
 
-<<<<<<< HEAD
-/* NOTE:  ne_strict = num_eq + (single_NA * 2)  = num_eq | (single_NA << 1)   */
-=======
 /* NOTE:  ne_strict = NUM_EQ + (SINGLE_NA * 2)  = NUM_EQ | (SINGLE_NA << 1)   */
->>>>>>> e3ceeaa2
 
 static Rboolean neWithNaN(double x, double y, ne_strictness_type str);
 
@@ -70,40 +58,6 @@
 /* .Internal(identical(..)) */
 SEXP attribute_hidden do_identical(SEXP call, SEXP op, SEXP args, SEXP env)
 {
-<<<<<<< HEAD
-    int num_eq, single_NA, attr_as_set, nargs = length(args);
-    /* avoid problems with earlier version captured in S4 methods */
-    /* checkArity(op, args); */
-    if (nargs != 2 && nargs != 5)
-	error("%d arguments passed to .Internal(%s) which requires %d",
-	      length(args), PRIMNAME(op), PRIMARITY(op));
-
-    if (nargs == 5) {
-	num_eq      = asLogical(CADDR(args));
-	single_NA   = asLogical(CADDDR(args));
-	attr_as_set = asLogical(CAD4R(args));
-
-	if(num_eq      == NA_LOGICAL) error(_("invalid '%s' value"), "num.eq");
-	if(single_NA   == NA_LOGICAL) error(_("invalid '%s' value"), "single.NA");
-	if(attr_as_set == NA_LOGICAL) error(_("invalid '%s' value"), "attrib.as.set");
-    } else {
-	num_eq      = 1;
-	single_NA   = 1;
-	attr_as_set = 1;
-    }
-
-    return ScalarLogical(R_compute_identical(CAR(args), CADR(args),
-					     Rboolean( num_eq),
-					     Rboolean( single_NA),
-					     Rboolean( attr_as_set)));
-}
-
-/* do the two objects compute as identical?
-   used in unique.c */
-Rboolean attribute_hidden
-R_compute_identical(SEXP x, SEXP y, Rboolean num_eq,
-		    Rboolean single_NA, Rboolean attr_as_set)
-=======
     int num_eq = 1, single_NA = 1, attr_as_set = 1, ignore_bytecode = 1, nargs = length(args), flags;
     /* avoid problems with earlier version captured in S4 methods */
     /* checkArity(op, args); */
@@ -137,7 +91,6 @@
    used in unique.c */
 Rboolean
 R_compute_identical(SEXP x, SEXP y, int flags)
->>>>>>> e3ceeaa2
 {
     SEXP ax, ay, atrx, atry;
     if(x == y) /* same pointer */
@@ -147,11 +100,6 @@
     if(OBJECT(x) != OBJECT(y))
 	return FALSE;
 
-<<<<<<< HEAD
-    ax = ATTRIB(x); ay = ATTRIB(y);
-    if (!attr_as_set) {
-	if(!R_compute_identical(ax, ay, num_eq, single_NA, FALSE)) return FALSE;
-=======
     /* Skip attribute checks for CHARSXP -- such attributes can be used for internal purposes */
     if(TYPEOF(x) == CHARSXP)
     {
@@ -162,7 +110,6 @@
     ax = ATTRIB(x); ay = ATTRIB(y);
     if (!ATTR_AS_SET) {
 	if(!R_compute_identical(ax, ay, flags)) return FALSE;
->>>>>>> e3ceeaa2
     }
     /* Attributes are special: they should be tagged pairlists.  We
        don't test them if they are not, and we do not test the order
@@ -191,23 +138,13 @@
 			if(streql(tx, "row.names")) {
 			    PROTECT(atrx = getAttrib(x, R_RowNamesSymbol));
 			    PROTECT(atry = getAttrib(y, R_RowNamesSymbol));
-<<<<<<< HEAD
-			    if(!R_compute_identical(atrx, atry,
-						    num_eq, single_NA, TRUE)) {
-=======
 			    if(!R_compute_identical(atrx, atry, flags)) {
->>>>>>> e3ceeaa2
 				UNPROTECT(2);
 				return FALSE;
 			    } else
 				UNPROTECT(2);
 			} else
-<<<<<<< HEAD
-			    if(!R_compute_identical(CAR(elx), CAR(ely),
-						    num_eq, single_NA, TRUE))
-=======
 			    if(!R_compute_identical(CAR(elx), CAR(ely), flags))
->>>>>>> e3ceeaa2
 				return FALSE;
 			break;
 		    }
@@ -234,11 +171,7 @@
 	if(n != length(y)) return FALSE;
 	else {
 	    double *xp = REAL(x), *yp = REAL(y);
-<<<<<<< HEAD
-	    int i, ne_strict = num_eq | (single_NA << 1);
-=======
 	    int i, ne_strict = NUM_EQ | (SINGLE_NA << 1);
->>>>>>> e3ceeaa2
 	    for(i = 0; i < n; i++)
 		if(neWithNaN(xp[i], yp[i], CXXRCONSTRUCT(ne_strictness_type, ne_strict))) return FALSE;
 	}
@@ -250,11 +183,7 @@
 	if(n != length(y)) return FALSE;
 	else {
 	    Rcomplex *xp = COMPLEX(x), *yp = COMPLEX(y);
-<<<<<<< HEAD
-	    int i, ne_strict = num_eq | (single_NA << 1);
-=======
 	    int i, ne_strict = NUM_EQ | (SINGLE_NA << 1);
->>>>>>> e3ceeaa2
 	    for(i = 0; i < n; i++)
 		if(neWithNaN(xp[i].r, yp[i].r, CXXRCONSTRUCT(ne_strictness_type, ne_strict)) ||
 		   neWithNaN(xp[i].i, yp[i].i, CXXRCONSTRUCT(ne_strictness_type, ne_strict)))
@@ -287,12 +216,7 @@
 	int i, n = length(x);
 	if(n != length(y)) return FALSE;
 	for(i = 0; i < n; i++)
-<<<<<<< HEAD
-	    if(!R_compute_identical(VECTOR_ELT(x, i),VECTOR_ELT(y, i),
-				    num_eq, single_NA, attr_as_set))
-=======
 	    if(!R_compute_identical(VECTOR_ELT(x, i),VECTOR_ELT(y, i), flags))
->>>>>>> e3ceeaa2
 		return FALSE;
 	return TRUE;
     }
@@ -302,12 +226,7 @@
 	while (x != R_NilValue) {
 	    if(y == R_NilValue)
 		return FALSE;
-<<<<<<< HEAD
-	    if(!R_compute_identical(CAR(x), CAR(y),
-				    num_eq, single_NA, attr_as_set))
-=======
 	    if(!R_compute_identical(CAR(x), CAR(y), flags))
->>>>>>> e3ceeaa2
 		return FALSE;
 	    {
 		SEXP tx = TAG(x);
@@ -315,12 +234,7 @@
 		if ((tx == 0) != (ty == 0))
 		    return FALSE;
 		if(tx && ty
-<<<<<<< HEAD
-		   && !R_compute_identical(PRINTNAME(tx), PRINTNAME(ty),
-					   num_eq, single_NA, attr_as_set))
-=======
 		   && !R_compute_identical(PRINTNAME(tx), PRINTNAME(ty), flags))
->>>>>>> e3ceeaa2
 		    return FALSE;
 	    }
 	    x = CDR(x);
@@ -329,19 +243,11 @@
 	return(CXXRCONSTRUCT(Rboolean, y == R_NilValue));
     }
     case CLOSXP:
-<<<<<<< HEAD
-	return(R_compute_identical(FORMALS(x), FORMALS(y),
-				   num_eq, single_NA, attr_as_set) &&
-	       R_compute_identical(BODY_EXPR(x), BODY_EXPR(y),
-				   num_eq, single_NA, attr_as_set) &&
-	       CLOENV(x) == CLOENV(y) ? TRUE : FALSE);
-=======
 	return Rboolean(R_compute_identical(FORMALS(x), FORMALS(y), flags) &&
 			R_compute_identical(BODY_EXPR(x), BODY_EXPR(y), flags) &&
 			(CLOENV(x) == CLOENV(y) ? TRUE : FALSE) &&
 			(IGNORE_BYTECODE || R_compute_identical(BODY(x), BODY(y), flags))
 			);
->>>>>>> e3ceeaa2
     case SPECIALSXP:
     case BUILTINSXP:
 	return(PRIMOFFSET(x) == PRIMOFFSET(y) ? TRUE : FALSE);
@@ -366,11 +272,7 @@
 	/*#define PREXPR(x)	((x)->u.promsxp.expr)
 	  #define PRENV(x)	((x)->u.promsxp.env)
 	  return(R_compute_identical(subsititute(PREXPR(x), PRENV(x),
-<<<<<<< HEAD
-	                             num_eq, single_NA, attr_as_set),
-=======
 	                             flags),
->>>>>>> e3ceeaa2
 	  subsititute(PREXPR(y), PRENV(y))));*/
     case S4SXP:
 	/* attributes already tested, so all slots identical */
@@ -383,10 +285,7 @@
     }
 }
 
-<<<<<<< HEAD
-=======
-
->>>>>>> e3ceeaa2
+
 /**
  * [N]ot [E]qual  (x, y)   <==>   x  "!="  y
  *  where the NA/NaN and "-0." / "+0." cases treatment depend on 'str'.
@@ -394,29 +293,17 @@
  * @param x
  * @param y  the two "number"s to be compared
  * @param str a "strictness" indicator, one of 2*2 (one|bit)_NA__num_(eq|bit)
-<<<<<<< HEAD
- *  "single_NA" means: x and y differ in the case
- *    that one, but not both are NaN.  Two NaN values are judged
- *    identical for this purpose, but NA != NaN
- *
- *  "num_eq" means: (x != y) is used when both are not NA or NaN
-=======
  *  "SINGLE_NA" means: x and y differ in the case
  *    that one, but not both are NaN.  Two NaN values are judged
  *    identical for this purpose, but NA != NaN
  *
  *  "NUM_EQ" means: (x != y) is used when both are not NA or NaN
->>>>>>> e3ceeaa2
  *  whereas "bit_NA" and "num_bit" use the bitwise memory comparison  memcmp();
  *  notably "*_num_bit" will differentiate '+0.' and '-0.'.
  *
  * @return FALSE or TRUE indicating if x or y differ
  */
-<<<<<<< HEAD
-static Rboolean neWithNaN(double x,  double y, ne_strictness_type str)
-=======
 static Rboolean neWithNaN(double x, double y, ne_strictness_type str)
->>>>>>> e3ceeaa2
 {
     switch (str) {
     case single_NA__num_eq:
