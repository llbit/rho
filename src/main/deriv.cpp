--- conflicted
+++ resolved
@@ -6,11 +6,7 @@
  *CXXR CXXR (and possibly MODIFIED) under the terms of the GNU General Public
  *CXXR Licence.
  *CXXR 
-<<<<<<< HEAD
- *CXXR CXXR is Copyright (C) 2008-10 Andrew R. Runnalls, subject to such other
-=======
  *CXXR CXXR is Copyright (C) 2008-12 Andrew R. Runnalls, subject to such other
->>>>>>> e3ceeaa2
  *CXXR copyrights and copyright restrictions as may be stated below.
  *CXXR 
  *CXXR CXXR is not part of the R project, and bugs and other issues should
@@ -980,7 +976,6 @@
 	d_index[i] = FindSubexprs(ans, exprlist, tag); /* examine the derivative first */
 	PROTECT(ans = duplicate(ans2));	/* restore the copy */
 	if (hessian) {
-	    GCStackRoot<> ansrt(ans);
 	    for(j = i; j < nderiv; j++) {
 		PROTECT(ans2 = duplicate(ans)); /* install could allocate */
 		PROTECT(ans2 = D(ans2, install(translateChar(STRING_ELT(names, j)))));
