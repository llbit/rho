/*CXXR $Id$
 *CXXR
 *CXXR This file is part of CXXR, a project to refactor the R interpreter
 *CXXR into C++.  It may consist in whole or in part of program code and
 *CXXR documentation taken from the R project itself, incorporated into
 *CXXR CXXR (and possibly MODIFIED) under the terms of the GNU General Public
 *CXXR Licence.
 *CXXR 
<<<<<<< HEAD
 *CXXR CXXR is Copyright (C) 2008-10 Andrew R. Runnalls, subject to such other
=======
 *CXXR CXXR is Copyright (C) 2008-12 Andrew R. Runnalls, subject to such other
>>>>>>> e3ceeaa2
 *CXXR copyrights and copyright restrictions as may be stated below.
 *CXXR 
 *CXXR CXXR is not part of the R project, and bugs and other issues should
 *CXXR not be reported via r-bugs or other R project channels; instead refer
 *CXXR to the CXXR website.
 *CXXR */

/*
 *  R : A Computer Language for Statistical Data Analysis
 *  Copyright (C) 1995, 1996  Robert Gentleman and Ross Ihaka
 *  Copyright (C) 1997--2011  The R Development Core Team.
 *  Copyright (C) 2003--2011  The R Foundation
 *
 *  This program is free software; you can redistribute it and/or modify
 *  it under the terms of the GNU General Public License as published by
 *  the Free Software Foundation; either version 2 of the License, or
 *  (at your option) any later version.
 *
 *  This program is distributed in the hope that it will be useful,
 *  but WITHOUT ANY WARRANTY; without even the implied warranty of
 *  MERCHANTABILITY or FITNESS FOR A PARTICULAR PURPOSE.  See the
 *  GNU General Public License for more details.
 *
 *  You should have received a copy of the GNU General Public License
 *  along with this program; if not, a copy is available at
 *  http://www.r-project.org/Licenses/
 *
 *
 * Object Formatting
 *
 *  See ./paste.c for do_paste() , do_format() and  do_formatinfo()
 *  See ./printutils.c for general remarks on Printing and the Encode.. utils.
 *  See ./print.c  for do_printdefault, do_prmatrix, etc.
 *
 * Exports
 *	formatString  (not in CXXR)
 *	formatLogical
 *	formatInteger
 *	formatReal
 *	formatComplex
 *
 * These  formatFOO() functions determine the proper width, digits, etc.
 */

#ifdef HAVE_CONFIG_H
#include <config.h>
#endif

#include <Defn.h>
#include <float.h> /* for DBL_EPSILON */
#include "Rcomplex.h"
#include <Rmath.h>
#include <Print.h>

using namespace std;
using namespace CXXR;

/* this is just for conformity with other types */
void formatRaw(Rbyte *x, int n, int *fieldwidth)
{
    *fieldwidth = 2;
}

// Designed for use with std::accumulate():
unsigned int CXXR::stringWidth(unsigned int minwidth, const String* string)
{
    unsigned int width = R_print.na_width_noquote;
    if (string != NA_STRING)
	width = Rstrlen(const_cast<String*>(string), false);
    return max(minwidth, width);
}

// Designed for use with std::accumulate():
unsigned int CXXR::stringWidthQuote(unsigned int minwidth,
				    const String* string)
{
    unsigned int width = R_print.na_width;
    if (string != NA_STRING)
	width = Rstrlen(const_cast<String*>(string), true) + 2;
    return max(minwidth, width);
}

void formatLogical(int *x, int n, int *fieldwidth)
{
    int i;

    *fieldwidth = 1;
    for(i = 0 ; i < n; i++) {
	if (x[i] == NA_LOGICAL) {
	    if(*fieldwidth < R_print.na_width)
		*fieldwidth =  R_print.na_width;
	} else if (x[i] != 0 && *fieldwidth < 4) {
	    *fieldwidth = 4;
	} else if (x[i] == 0 && *fieldwidth < 5 ) {
	    *fieldwidth = 5;
	    break;
	    /* this is the widest it can be,  so stop */
	}
    }
}

void formatInteger(int *x, int n, int *fieldwidth)
{
    int xmin = INT_MAX, xmax = INT_MIN, naflag = 0;
    int i, l;

    for (i = 0; i < n; i++) {
	if (x[i] == NA_INTEGER)
	    naflag = 1;
	else {
	    if (x[i] < xmin) xmin = x[i];
	    if (x[i] > xmax) xmax = x[i];
	}
    }

    if (naflag) *fieldwidth = R_print.na_width;
    else *fieldwidth = 1;

    if (xmin < 0) {
	l = IndexWidth(-xmin) + 1;	/* +1 for sign */
	if (l > *fieldwidth) *fieldwidth = l;
    }
    if (xmax > 0) {
	l = IndexWidth(xmax);
	if (l > *fieldwidth) *fieldwidth = l;
    }
}

/*---------------------------------------------------------------------------
 * scientific format determination for real numbers.
 * This is time-critical code.	 It is worth optimizing.
 *
 *    nsig		digits altogether
 *    kpower+1		digits to the left of "."
 *    kpower+1+sgn	including sign
 *
 * Using GLOBAL	 R_print.digits	 -- had	 #define MAXDIG R_print.digits
*/

/* long double is C99, so should always be defined */
#if SIZEOF_LONG_DOUBLE > SIZEOF_DOUBLE
# ifdef HAVE_NEARBYINTL
# define R_nearbyintl nearbyintl
/* Cygwin had rintl but not nearbyintl */
# elif defined(HAVE_RINTL)
# define R_nearbyintl rintl
# else
# define R_nearbyintl private_nearbyintl
long double private_nearbyintl(long double x)
{
    long double x1;
    x1 = - floorl(-x + 0.5);
    x = floorl(x + 0.5);
    if (x == x1) return(x);
    else {
	/* FIXME: we should really test for floorl, also C99.
	   But FreeBSD 7.x does have it, but not nearbyintl */
        if (x/2.0 == floorl(x/2.0)) return(x); else return(x1);
    }
}
# endif
# else /* no long double */
# ifdef HAVE_NEARBYINT
#  define R_nearbyint nearbyint
# elif defined(HAVE_RINTL)
#  define R_nearbyint rint
# else
#  define R_nearbyint private_rint
extern double private_rint(double x);/* in ../nmath/fround.c  */
# endif
#endif

#define NB 1000
static void format_via_sprintf(double r, int d, int *kpower, int *nsig)
{
    static char buff[NB];
    int i;
    snprintf(buff, NB, "%#.*e", d - 1, r);
    *kpower = strtol(buff + (d + 2), NULL, 10);
    for (i = d; i >= 2; i--)
        if (buff[i] != '0') break;
    *nsig = i;
}


static const long double tbl[] =
{
    /* Powers exactly representable with 64 bit mantissa */
    1e00, 1e01, 1e02, 1e03, 1e04, 1e05, 1e06, 1e07, 1e08, 1e09,
    1e10, 1e11, 1e12, 1e13, 1e14, 1e15, 1e16, 1e17, 1e18, 1e19,
    1e20, 1e21, 1e22, 1e23, 1e24, 1e25, 1e26, 1e27
};

static void scientific(double *x, int *sgn, int *kpower, int *nsig)
{
    /* for a number x , determine
     *	sgn    = 1_{x < 0}  {0/1}
     *	kpower = Exponent of 10;
     *	nsig   = min(R_print.digits, #{significant digits of alpha})
     *
     * where  |x| = alpha * 10^kpower	and	 1 <= alpha < 10
     */
    register double alpha;
    register double r;
    register int kp;
    int j;

    if (*x == 0.0) {
	*kpower = 0;
	*nsig = 1;
	*sgn = 0;
    } else {
	if(*x < 0.0) {
	    *sgn = 1; r = -*x;
	} else {
	    *sgn = 0; r = *x;
	}
<<<<<<< HEAD
	kp = CXXRCONSTRUCT(int, floor(log10(r)));/*-->	 r = |x| ;  10^k <= r */
	if (abs(kp) < 10) {
	    if (kp >= 0)
		alpha = r / tbl[kp + 1]; /* division slow ? */
	    else
		alpha = r * tbl[-kp + 1];
	}
	/* on IEEE 1e-308 is not representable except by gradual underflow.
	   shifting by 30 allows for any potential denormalized numbers x,
	   and makes the reasonable assumption that R_dec_min_exponent+30
	   is in range.
	 */
	else if (kp <= R_dec_min_exponent) {
	    alpha = (r * 1e+30)/pow(10.0, double(kp+30));
	}
=======
        if (R_print.digits >= DBL_DIG + 1) {
            format_via_sprintf(r, R_print.digits, kpower, nsig);
            return;
        }
        kp = floor(log10(r)) - R_print.digits + 1;/* r = |x|; 10^(kp + digits - 1) <= r */
#if SIZEOF_LONG_DOUBLE > SIZEOF_DOUBLE
        long double r_prec = r;
        /* use exact scaling factor in long double precision, if possible */
        if (abs(kp) <= 27) {
            if (kp > 0) r_prec /= tbl[kp]; else if (kp < 0) r_prec *= tbl[ -kp];
        }
#ifdef HAVE_POWL
>>>>>>> e3ceeaa2
	else
            r_prec /= powl(10.0, static_cast<long double>( kp));
#else
        else if (kp <= R_dec_min_exponent)
            r_prec = (r_prec * 1e+303)/pow(10.0, (double)(kp+303));
        else
            r_prec /= pow(10.0, (double) kp);
#endif
        if (r_prec < tbl[R_print.digits - 1]) {
            r_prec *= 10.0;
            kp--;
        }
        /* round alpha to integer, 10^(digits-1) <= alpha <= 10^digits
	   accuracy limited by double rounding problem,
	   alpha already rounded to 64 bits */
        alpha = R_nearbyintl(r_prec);
#else
        /* use exact scaling factor in double precision, if possible */
        if (abs(kp) <= 22) {
            if (kp >= 0) r /= tbl[kp]; else r *= tbl[ -kp];
        }
        /* on IEEE 1e-308 is not representable except by gradual underflow.
           Shifting by 303 allows for any potential denormalized numbers x,
           and makes the reasonable assumption that R_dec_min_exponent+303
           is in range. Representation of 1e+303 has low error.
         */
        else if (kp <= R_dec_min_exponent)
            r = (r * 1e+303)/pow(10.0, (double)(kp+303));
        else
            r /= pow(10.0, (double)kp);
        if (r < tbl[R_print.digits - 1]) {
            r *= 10.0;
            kp--;
        }
        /* round alpha to integer, 10^(digits-1) <= alpha <= 10^digits */
        /* accuracy limited by double rounding problem, alpha already rounded to 53 bits */
        alpha = R_nearbyint(r);
#endif
        *nsig = R_print.digits;
        for (j = 1; j <= R_print.digits; j++) {
            alpha /= 10.0;
            if (alpha == floor(alpha)) {
                (*nsig)--;
            } else {
                break;
            }
        }
        if (*nsig == 0) {
            *nsig = 1;
            kp += 1;
        }
        *kpower = kp + R_print.digits - 1;
    }
}

/*
   The return values are
     w : the required field width
     d : use %w.df in fixed format, %#w.de in scientific format
     e : use scientific format if != 0, value is number of exp digits - 1

   nsmall specifies the minimum number of decimal digits in fixed format:
   it is 0 except when called from do_format.
*/

void formatReal(double *x, int n, int *w, int *d, int *e, int nsmall)
{
    int left, right, sleft;
    int mnl, mxl, rgt, mxsl, mxns, wF;
    int neg, sgn, kpower, nsig;
    int i, naflag, nanflag, posinf, neginf;

    nanflag = 0;
    naflag = 0;
    posinf = 0;
    neginf = 0;
    neg = 0;
    rgt = mxl = mxsl = mxns = INT_MIN;
    mnl = INT_MAX;

    for (i = 0; i < n; i++) {
	if (!R_FINITE(x[i])) {
	    if(ISNA(x[i])) naflag = 1;
	    else if(ISNAN(x[i])) nanflag = 1;
	    else if(x[i] > 0) posinf = 1;
	    else neginf = 1;
	} else {
	    scientific(&x[i], &sgn, &kpower, &nsig);

	    left = kpower + 1;
	    sleft = sgn + ((left <= 0) ? 1 : left); /* >= 1 */
	    right = nsig - left; /* #{digits} right of '.' ( > 0 often)*/
	    if (sgn) neg = 1;	 /* if any < 0, need extra space for sign */

	    /* Infinite precision "F" Format : */
	    if (right > rgt) rgt = right;	/* max digits to right of . */
	    if (left > mxl)  mxl = left;	/* max digits to  left of . */
	    if (left < mnl)  mnl = left;	/* min digits to  left of . */
	    if (sleft> mxsl) mxsl = sleft;	/* max left including sign(s)*/
	    if (nsig > mxns) mxns = nsig;	/* max sig digits */
	}
    }
    /* F Format: use "F" format WHENEVER we use not more space than 'E'
     *		and still satisfy 'R_print.digits' {but as if nsmall==0 !}
     *
     * E Format has the form   [S]X[.XXX]E+XX[X]
     *
     * This is indicated by setting *e to non-zero (usually 1)
     * If the additional exponent digit is required *e is set to 2
     */

    /*-- These	'mxsl' & 'rgt'	are used in F Format
     *	 AND in the	____ if(.) "F" else "E" ___   below: */
    if (mxl < 0) mxsl = 1 + neg;  /* we use %#w.dg, so have leading zero */

    /* use nsmall only *after* comparing "F" vs "E": */
    if (rgt < 0) rgt = 0;
    wF = mxsl + rgt + (rgt != 0);	/* width for F format */

    /*-- 'see' how "E" Exponential format would be like : */
    *e = (mxl > 100 || mnl <= -99) ? 2 /* 3 digit exponent */ : 1;
    if (mxns > 0) {
	*d = mxns - 1;
	*w = neg + (*d > 0) + *d + 4 + *e; /* width for E format */
	if (wF <= *w + R_print.scipen) { /* Fixpoint if it needs less space */
	    *e = 0;
	    if (nsmall > rgt) {
		rgt = nsmall;
		wF = mxsl + rgt + (rgt != 0);
	    }
	    *d = rgt;
	    *w = wF;
	} /* else : "E" Exponential format -- all done above */
    }
    else { /* when all x[i] are non-finite */
	*w = 0;/* to be increased */
	*d = 0;
	*e = 0;
    }
    if (naflag && *w < R_print.na_width)
	*w = R_print.na_width;
    if (nanflag && *w < 3) *w = 3;
    if (posinf && *w < 3) *w = 3;
    if (neginf && *w < 4) *w = 4;
}


/* As from 2.2.0 the number of digits applies to real and imaginary parts
   together, not separately */
/* Use header files!  2007/06/11 arr
void z_prec_r(Rcomplex *r, Rcomplex *x, double digits);
*/

void formatComplex(Rcomplex *x, int n, int *wr, int *dr, int *er,
		   int *wi, int *di, int *ei, int nsmall)
{
/* format.info() or  x[1..l] for both Re & Im */
    int left, right, sleft;
    int rt, mnl, mxl, mxsl, mxns, wF, i_wF;
    int i_rt, i_mnl, i_mxl, i_mxsl, i_mxns;
    int neg, sgn;
    int i, kpower, nsig;
    int naflag;
    int rnanflag, rposinf, rneginf, inanflag, iposinf;
    Rcomplex tmp;
    Rboolean all_re_zero = TRUE, all_im_zero = TRUE;

    naflag = 0;
    rnanflag = 0;
    rposinf = 0;
    rneginf = 0;
    inanflag = 0;
    iposinf = 0;
    neg = 0;

    rt	=  mxl =  mxsl =  mxns = INT_MIN;
    i_rt= i_mxl= i_mxsl= i_mxns= INT_MIN;
    i_mnl = mnl = INT_MAX;

    for (i = 0; i < n; i++) {
	/* Now round */
	z_prec_r(&tmp, &(x[i]), R_print.digits);
	if(ISNA(tmp.r) || ISNA(tmp.i)) {
	    naflag = 1;
	} else {
	    /* real part */

	    if(!R_FINITE(tmp.r)) {
		if (ISNAN(tmp.r)) rnanflag = 1;
		else if (tmp.r > 0) rposinf = 1;
		else rneginf = 1;
	    } else {
		if(x[i].r != 0) all_re_zero = FALSE;
		scientific(&(tmp.r), &sgn, &kpower, &nsig);

		left = kpower + 1;
		sleft = sgn + ((left <= 0) ? 1 : left); /* >= 1 */
		right = nsig - left; /* #{digits} right of '.' ( > 0 often)*/
		if (sgn) neg = 1; /* if any < 0, need extra space for sign */

		if (right > rt) rt = right;	/* max digits to right of . */
		if (left > mxl) mxl = left;	/* max digits to left of . */
		if (left < mnl) mnl = left;	/* min digits to left of . */
		if (sleft> mxsl) mxsl = sleft;	/* max left including sign(s) */
		if (nsig > mxns) mxns = nsig;	/* max sig digits */

	    }
	    /* imaginary part */

	    /* this is always unsigned */
	    /* we explicitly put the sign in when we print */

	    if(!R_FINITE(tmp.i)) {
		if (ISNAN(tmp.i)) inanflag = 1;
		else iposinf = 1;
	    } else {
		if(x[i].i != 0) all_im_zero = FALSE;
		scientific(&(tmp.i), &sgn, &kpower, &nsig);

		left = kpower + 1;
		sleft = ((left <= 0) ? 1 : left);
		right = nsig - left;

		if (right > i_rt) i_rt = right;
		if (left > i_mxl) i_mxl = left;
		if (left < i_mnl) i_mnl = left;
		if (sleft> i_mxsl) i_mxsl = sleft;
		if (nsig > i_mxns) i_mxns = nsig;
	    }
	    /* done: ; */
	}
    }

    /* see comments in formatReal() for details on this */

    /* overall format for real part	*/

    if (mxl != INT_MIN) {
	if (mxl < 0) mxsl = 1 + neg;
	if (rt < 0) rt = 0;
	wF = mxsl + rt + (rt != 0);

	*er = (mxl > 100 || mnl < -99) ? 2 : 1;
	*dr = mxns - 1;
	*wr = neg + (*dr > 0) + *dr + 4 + *er;
    } else {
	*er = 0;
	*wr = 0;
	*dr = 0;
	wF = 0;
    }

    /* overall format for imaginary part */

    if (i_mxl != INT_MIN) {
	if (i_mxl < 0) i_mxsl = 1;
	if (i_rt < 0) i_rt = 0;
	i_wF = i_mxsl + i_rt + (i_rt != 0);

	*ei = (i_mxl > 100 || i_mnl < -99) ? 2 : 1;
	*di = i_mxns - 1;
	*wi = (*di > 0) + *di + 4 + *ei;
    } else {
	*ei = 0;
	*wi = 0;
	*di = 0;
	i_wF = 0;
    }

    /* Now make the fixed/scientific decision */
    if(all_re_zero) {
	*er = *dr = 0;
	*wr = wF;
	if (i_wF <= *wi + R_print.scipen) {
	    *ei = 0;
	    if (nsmall > i_rt) {i_rt = nsmall; i_wF = i_mxsl + i_rt + (i_rt != 0);}
	    *di = i_rt;
	    *wi = i_wF;
	}
    } else if(all_im_zero) {
	if (wF <= *wr + R_print.scipen) {
	    *er = 0;
	    if (nsmall > rt) {rt = nsmall; wF = mxsl + rt + (rt != 0);}
	    *dr = rt;
	    *wr = wF;
	    }
	*ei = *di = 0;
	*wi = i_wF;
    } else if(wF + i_wF < *wr + *wi + 2*R_print.scipen) {
	    *er = 0;
	    if (nsmall > rt) {rt = nsmall; wF = mxsl + rt + (rt != 0);}
	    *dr = rt;
	    *wr = wF;

	    *ei = 0;
	    if (nsmall > i_rt) {
		i_rt = nsmall;
		i_wF = i_mxsl + i_rt + (i_rt != 0);
	    }
	    *di = i_rt;
	    *wi = i_wF;
    } /* else scientific for both */
    if(*wr < 0) *wr = 0;
    if(*wi < 0) *wi = 0;

    /* Ensure space for Inf and NaN */
    if (rnanflag && *wr < 3) *wr = 3;
    if (rposinf &&  *wr < 3) *wr = 3;
    if (rneginf &&  *wr < 4) *wr = 4;
    if (inanflag && *wi < 3) *wi = 3;
    if (iposinf  && *wi < 3) *wi = 3;

    /* finally, ensure that there is space for NA */

    if (naflag && *wr+*wi+2 < R_print.na_width)
	*wr += (R_print.na_width -(*wr + *wi + 2));
}<|MERGE_RESOLUTION|>--- conflicted
+++ resolved
@@ -6,11 +6,7 @@
  *CXXR CXXR (and possibly MODIFIED) under the terms of the GNU General Public
  *CXXR Licence.
  *CXXR 
-<<<<<<< HEAD
- *CXXR CXXR is Copyright (C) 2008-10 Andrew R. Runnalls, subject to such other
-=======
  *CXXR CXXR is Copyright (C) 2008-12 Andrew R. Runnalls, subject to such other
->>>>>>> e3ceeaa2
  *CXXR copyrights and copyright restrictions as may be stated below.
  *CXXR 
  *CXXR CXXR is not part of the R project, and bugs and other issues should
@@ -229,23 +225,6 @@
 	} else {
 	    *sgn = 0; r = *x;
 	}
-<<<<<<< HEAD
-	kp = CXXRCONSTRUCT(int, floor(log10(r)));/*-->	 r = |x| ;  10^k <= r */
-	if (abs(kp) < 10) {
-	    if (kp >= 0)
-		alpha = r / tbl[kp + 1]; /* division slow ? */
-	    else
-		alpha = r * tbl[-kp + 1];
-	}
-	/* on IEEE 1e-308 is not representable except by gradual underflow.
-	   shifting by 30 allows for any potential denormalized numbers x,
-	   and makes the reasonable assumption that R_dec_min_exponent+30
-	   is in range.
-	 */
-	else if (kp <= R_dec_min_exponent) {
-	    alpha = (r * 1e+30)/pow(10.0, double(kp+30));
-	}
-=======
         if (R_print.digits >= DBL_DIG + 1) {
             format_via_sprintf(r, R_print.digits, kpower, nsig);
             return;
@@ -258,7 +237,6 @@
             if (kp > 0) r_prec /= tbl[kp]; else if (kp < 0) r_prec *= tbl[ -kp];
         }
 #ifdef HAVE_POWL
->>>>>>> e3ceeaa2
 	else
             r_prec /= powl(10.0, static_cast<long double>( kp));
 #else
