--- conflicted
+++ resolved
@@ -6,11 +6,7 @@
  *CXXR CXXR (and possibly MODIFIED) under the terms of the GNU General Public
  *CXXR Licence.
  *CXXR 
-<<<<<<< HEAD
- *CXXR CXXR is Copyright (C) 2008-10 Andrew R. Runnalls, subject to such other
-=======
  *CXXR CXXR is Copyright (C) 2008-12 Andrew R. Runnalls, subject to such other
->>>>>>> e3ceeaa2
  *CXXR copyrights and copyright restrictions as may be stated below.
  *CXXR 
  *CXXR CXXR is not part of the R project, and bugs and other issues should
@@ -86,20 +82,12 @@
 
 SEXP do_internal(SEXP call, SEXP op, SEXP args, SEXP env)
 {
-<<<<<<< HEAD
-    BuiltInFunction* opfun = SEXP_downcast<BuiltInFunction*>(op);
-    PairList* arglist = SEXP_downcast<PairList*>(args);
-    Expression* callx = SEXP_downcast<Expression*>(call);
-    opfun->checkNumArgs(arglist, callx);
-    Expression* innercall = dynamic_cast<Expression*>(arglist->car());
-=======
     Expression* callx = SEXP_downcast<Expression*>(call);
     BuiltInFunction* opfun = SEXP_downcast<BuiltInFunction*>(op);
     PairList* argspl = SEXP_downcast<PairList*>(args);
     Environment* envir = SEXP_downcast<Environment*>(env);
     opfun->checkNumArgs(argspl, callx);
     Expression* innercall = dynamic_cast<Expression*>(argspl->car());
->>>>>>> e3ceeaa2
     if (!innercall)
 	Rf_errorcall(call, _("invalid .Internal() argument"));
     Symbol* funsym = dynamic_cast<Symbol*>(innercall->car());
@@ -109,11 +97,6 @@
     if (!func)
 	Rf_errorcall(call, _("no internal function \"%s\""),
 		     funsym->name()->c_str());
-<<<<<<< HEAD
-    Environment* envir = SEXP_downcast<Environment*>(env);
-    return func->apply(innercall, innercall->tail(), envir);
-=======
     ArgList al(innercall->tail(), ArgList::RAW);
     return func->apply(&al, envir, innercall);
->>>>>>> e3ceeaa2
 }