--- conflicted
+++ resolved
@@ -6,11 +6,7 @@
  *CXXR CXXR (and possibly MODIFIED) under the terms of the GNU General Public
  *CXXR Licence.
  *CXXR 
-<<<<<<< HEAD
- *CXXR CXXR is Copyright (C) 2008-10 Andrew R. Runnalls, subject to such other
-=======
  *CXXR CXXR is Copyright (C) 2008-12 Andrew R. Runnalls, subject to such other
->>>>>>> e3ceeaa2
  *CXXR copyrights and copyright restrictions as may be stated below.
  *CXXR 
  *CXXR CXXR is not part of the R project, and bugs and other issues should
@@ -59,10 +55,7 @@
 
 #include <R_ext/RConverters.h>
 #include <R_ext/Riconv.h>
-<<<<<<< HEAD
-=======
 #include "CXXR/ClosureContext.hpp"
->>>>>>> e3ceeaa2
 
 #ifndef max
 #define max(a, b) ((a > b)?(a):(b))
@@ -287,15 +280,9 @@
 {
     if(targetType > 0) {
 	if(targetType == INTSXP || targetType == LGLSXP) {
-<<<<<<< HEAD
-	    return CXXRCONSTRUCT(Rboolean, (actualType == INTSXP || actualType == LGLSXP));
-	}
-	return CXXRCONSTRUCT(Rboolean, (targetType == actualType));
-=======
 	    return(CXXRCONSTRUCT(Rboolean, actualType == INTSXP || actualType == LGLSXP));
 	}
 	return(CXXRCONSTRUCT(Rboolean, targetType == actualType));
->>>>>>> e3ceeaa2
     }
 
     return(TRUE);
@@ -436,19 +423,11 @@
 		    Riconv(obj, NULL, NULL, &outbuf, &outb);
 		    errno = 0; /* precaution */
 		    res = Riconv(obj, &inbuf , &inb, &outbuf, &outb);
-<<<<<<< HEAD
-		    if(res == CXXRCONSTRUCT(size_t, -1) && errno == E2BIG) {
-			outb0 *= 3;
-			goto restart_in;
-		    }
-		    if(res == CXXRCONSTRUCT(size_t, -1))
-=======
 		    if(res == CXXRCONSTRUCT(std::size_t, -1) && errno == E2BIG) {
 			outb0 *= 3;
 			goto restart_in;
 		    }
 		    if(res == CXXRCONSTRUCT(std::size_t, -1))
->>>>>>> e3ceeaa2
 			error(_("conversion problem in re-encoding to '%s'"),
 			      encname);
 		    *outbuf = '\0';
@@ -570,19 +549,11 @@
 		    Riconv(obj, NULL, NULL, &outbuf, &outb);
 		    errno = 0; /* precaution */
 		    res = Riconv(obj, &inbuf , &inb, &outbuf, &outb);
-<<<<<<< HEAD
-		    if(res == CXXRCONSTRUCT(size_t, -1) && errno == E2BIG) {
-			outb0 *= 3;
-			goto restart_out;
-		    }
-		    if(res == CXXRCONSTRUCT(size_t, -1))
-=======
 		    if(res == CXXRCONSTRUCT(std::size_t, -1) && errno == E2BIG) {
 			outb0 *= 3;
 			goto restart_out;
 		    }
 		    if(res == CXXRCONSTRUCT(std::size_t, -1))
->>>>>>> e3ceeaa2
 			error(_("conversion problem in re-encoding from '%s'"),
 			      encname);
 		    *outbuf = '\0';
@@ -814,11 +785,7 @@
     R_ExternalRoutine fun = NULL;
     SEXP retval;
     R_RegisteredNativeSymbol symbol = {R_EXTERNAL_SYM, {NULL}, NULL};
-<<<<<<< HEAD
-    void *vmax = vmaxget();
-=======
     const void *vmax = vmaxget();
->>>>>>> e3ceeaa2
     char buf[MaxSymbolBytes];
 
     if (length(args) < 1) errorcall(call, _("'name' is missing"));
@@ -837,11 +804,7 @@
     if(symbol.symbol.external && symbol.symbol.external->numArgs > -1) {
 	if(symbol.symbol.external->numArgs != length(args))
 	    errorcall(call,
-<<<<<<< HEAD
-		      _("Incorrect number of arguments (%d), expecting %d for %s"),
-=======
 		      _("Incorrect number of arguments (%d), expecting %d for '%s'"),
->>>>>>> e3ceeaa2
 		      length(args), symbol.symbol.external->numArgs, buf);
     }
 #endif
@@ -861,11 +824,7 @@
     SEXP retval, cargs[MAX_ARGS], pargs;
     R_RegisteredNativeSymbol symbol = {R_CALL_SYM, {NULL}, NULL};
     int nargs;
-<<<<<<< HEAD
-    void *vmax = vmaxget();
-=======
     const void *vmax = vmaxget();
->>>>>>> e3ceeaa2
     char buf[MaxSymbolBytes];
 
     if (length(args) < 1) errorcall(call, _("'name' is missing"));
@@ -884,11 +843,7 @@
     if(symbol.symbol.call && symbol.symbol.call->numArgs > -1) {
 	if(symbol.symbol.call->numArgs != nargs)
 	    errorcall(call,
-<<<<<<< HEAD
-		      _("Incorrect number of arguments (%d), expecting %d for %s"),
-=======
 		      _("Incorrect number of arguments (%d), expecting %d for '%s'"),
->>>>>>> e3ceeaa2
 		      nargs, symbol.symbol.call->numArgs, buf);
     }
 
@@ -1574,22 +1529,6 @@
     Rboolean record = dd->recordGraphics;
     dd->recordGraphics = FALSE;
     PROTECT(retval = do_External(call, op, args, env));
-<<<<<<< HEAD
-    /*
-     * If there is an error or user-interrupt in the above
-     * evaluation, dd->recordGraphics is set to TRUE
-     * on all graphics devices (see GEonExit(); called in errors.c)
-     * 
-     * NOTE: if someone uses try() around this call and there
-     * is an error, then dd->recordGraphics stays FALSE, so
-     * subsequent pages of graphics output are NOT saved on
-     * the display list.  A workaround is to deliberately
-     * force an error in a graphics call (e.g., a grid popViewport()
-     * while in the ROOT viewport) which will reset dd->recordGraphics
-     * to TRUE as per the comment above.
-     */
-=======
->>>>>>> e3ceeaa2
     dd->recordGraphics = record;
     if (GErecording(call, dd)) {
 	if (!GEcheckState(dd))
@@ -1607,22 +1546,6 @@
     Rboolean record = dd->recordGraphics;
     dd->recordGraphics = FALSE;
     PROTECT(retval = do_dotcall(call, op, args, env));
-<<<<<<< HEAD
-    /*
-     * If there is an error or user-interrupt in the above
-     * evaluation, dd->recordGraphics is set to TRUE
-     * on all graphics devices (see GEonExit(); called in errors.c)
-     * 
-     * NOTE: if someone uses try() around this call and there
-     * is an error, then dd->recordGraphics stays FALSE, so
-     * subsequent pages of graphics output are NOT saved on
-     * the display list.  A workaround is to deliberately
-     * force an error in a graphics call (e.g., a grid popViewport()
-     * while in the ROOT viewport) which will reset dd->recordGraphics
-     * to TRUE as per the comment above.
-     */
-=======
->>>>>>> e3ceeaa2
     dd->recordGraphics = record;
     if (GErecording(call, dd)) {
 	if (!GEcheckState(dd))
@@ -1777,12 +1700,8 @@
 				  which, symName, argConverters + nargs,
 				  checkTypes ? CXXRCONSTRUCT(SEXPTYPE, checkTypes[nargs]) : NILSXP,
 				  encname);
-<<<<<<< HEAD
-#ifdef R_MEMORY_PROFILING
-=======
     // In CR this reads #ifdef R_MEMORY_PROFILING :
 #if 0
->>>>>>> e3ceeaa2
 	if (RTRACE(CAR(pargs)) && dup)
 		memtrace_report(CAR(pargs), cargs[nargs]);
 #endif
@@ -2409,12 +2328,8 @@
 		PROTECT(s = CPtrToRObj(cargs[nargs], CAR(pargs), which,
 				       checkTypes ? checkTypes[nargs] : TYPEOF(CAR(pargs)),
 				       encname));
-<<<<<<< HEAD
-#if R_MEMORY_PROFILING
-=======
     // In CR this reads #if R_MEMORY_PROFILING :
 #if 0
->>>>>>> e3ceeaa2
 		if (RTRACE(CAR(pargs)) && dup){
 			memtrace_report(cargs[nargs], s);
 			SET_RTRACE(s, 1);
