--- conflicted
+++ resolved
@@ -6,11 +6,7 @@
  *CXXR CXXR (and possibly MODIFIED) under the terms of the GNU General Public
  *CXXR Licence.
  *CXXR 
-<<<<<<< HEAD
- *CXXR CXXR is Copyright (C) 2008-10 Andrew R. Runnalls, subject to such other
-=======
  *CXXR CXXR is Copyright (C) 2008-12 Andrew R. Runnalls, subject to such other
->>>>>>> e3ceeaa2
  *CXXR copyrights and copyright restrictions as may be stated below.
  *CXXR 
  *CXXR CXXR is not part of the R project, and bugs and other issues should
@@ -49,12 +45,8 @@
 #include "boost/regex.hpp"
 #include "R_ext/Error.h"
 #include "CXXR/Environment.h"
-<<<<<<< HEAD
-#include "CXXR/GCStackRoot.h"
-=======
 #include "CXXR/Evaluator.h"
 #include "CXXR/GCStackRoot.hpp"
->>>>>>> e3ceeaa2
 #include "CXXR/CachedString.h"
 
 using namespace std;
@@ -74,12 +66,6 @@
 Symbol* Symbol::s_missing_arg;
 SEXP R_MissingArg;
 
-<<<<<<< HEAD
-Symbol* Symbol::s_restart_token;
-SEXP R_RestartToken;
-
-=======
->>>>>>> e3ceeaa2
 Symbol* Symbol::s_unbound_value;
 SEXP R_UnboundValue;
 
@@ -95,15 +81,12 @@
 Symbol::Symbol(const CachedString* the_name)
     : RObject(SYMSXP), m_name(the_name), m_dd_index(0)
 {
-<<<<<<< HEAD
-=======
     if (m_name) {
 	if (m_name->size() == 0)
 	    Rf_error(_("attempt to use zero-length variable name"));
 	if (m_name->size() > maxLength())
 	    Rf_error(_("variable names are limited to %d bytes"), maxLength());
     }
->>>>>>> e3ceeaa2
     // If this is a ..n symbol, extract the value of n.
     // boost::regex_match (libboost_regex1_36_0-1.36.0-9.5) doesn't
     // seem comfortable with empty strings, hence the size check.
@@ -137,17 +120,12 @@
     if (isDotDotSymbol())
 	val = Rf_ddfindVar(this, env);
     else {
-<<<<<<< HEAD
-	Frame::Binding* bdg = findBinding(this, env).second;
-	val = (bdg ? bdg->value() : unboundValue());
-=======
 	Frame::Binding* bdg = env->findBinding(this).second;
 	if (bdg)
 	    val = bdg->value();
 	else if (this == missingArgument())
 	    val = this;  // This reproduces CR behaviour
 	else val = unboundValue();
->>>>>>> e3ceeaa2
     }
     if (!val)
 	return 0;
@@ -170,23 +148,11 @@
 
 void Symbol::initialize()
 {
-<<<<<<< HEAD
-    // We don't delete s_table in the cleanup() function, because
-    // there will still be Symbol objects in existence on exit.
-    s_table = new map;
-    static GCRoot<Symbol> missing_arg(expose(new Symbol));
-    s_missing_arg = missing_arg.get();
-    R_MissingArg = s_missing_arg;
-    static GCRoot<Symbol> restart_token(expose(new Symbol));
-    s_restart_token = restart_token.get();
-    R_RestartToken = s_restart_token;
-=======
     static Table table;
     s_table = &table;
     static GCRoot<Symbol> missing_arg(expose(new Symbol));
     s_missing_arg = missing_arg.get();
     R_MissingArg = s_missing_arg;
->>>>>>> e3ceeaa2
     static GCRoot<Symbol> unbound_value(expose(new Symbol));
     s_unbound_value = unbound_value.get();
     R_UnboundValue = s_unbound_value;
@@ -196,30 +162,10 @@
 
 Symbol* Symbol::make(const CachedString* name)
 {
-<<<<<<< HEAD
-    if (name->size() == 0)
-	Rf_error(_("attempt to use zero-length variable name"));
-    if (name->size() > maxLength())
-	Rf_error(_("variable names are limited to %d bytes"), maxLength());
-    pair<map::iterator, bool> pr
-	= s_table->insert(map::value_type(name, GCRoot<Symbol>(0)));
-    map::iterator it = pr.first;
-    map::value_type& val = *it;
-    if (pr.second) {
-	try {
-	    val.second = expose(new Symbol(name));
-	} catch (...) {
-	    s_table->erase(it);
-	    throw;
-	}
-    }
-    return val.second;
-=======
     Symbol* ans = CXXR_NEW(Symbol(name));
     s_table->push_back(GCRoot<Symbol>(ans));
     name->m_symbol = ans;
     return ans;
->>>>>>> e3ceeaa2
 }
 
 Symbol* Symbol::obtain(const std::string& name)
@@ -258,11 +204,7 @@
     Symbol* const BraceSymbol = Symbol::obtain("{");
     Symbol* const TmpvalSymbol = Symbol::obtain("*tmp*");
     Symbol* const ClassSymbol = Symbol::obtain("class");
-<<<<<<< HEAD
-    Symbol* const DeviceSymbol = Symbol::obtain(".Device");
-=======
     Symbol* const ConnIdSymbol = Symbol::obtain("conn_id");
->>>>>>> e3ceeaa2
     Symbol* const DimNamesSymbol = Symbol::obtain("dimnames");
     Symbol* const DimSymbol = Symbol::obtain("dim");
     Symbol* const DollarSymbol = Symbol::obtain("$");
@@ -288,19 +230,13 @@
     Symbol* const NamesSymbol = Symbol::obtain("names");
     Symbol* const NaRmSymbol = Symbol::obtain("na.rm");
     Symbol* const PackageSymbol = Symbol::obtain("package");
-<<<<<<< HEAD
-=======
     Symbol* const PreviousSymbol = Symbol::obtain("previous");
->>>>>>> e3ceeaa2
     Symbol* const QuoteSymbol = Symbol::obtain("quote");
     Symbol* const RowNamesSymbol = Symbol::obtain("row.names");
     Symbol* const S3MethodsTableSymbol = Symbol::obtain(".__S3MethodsTable__.");
     Symbol* const SeedsSymbol = Symbol::obtain(".Random.seed");
     Symbol* const SourceSymbol = Symbol::obtain("source");
-<<<<<<< HEAD
-=======
     Symbol* const TripleColonSymbol = Symbol::obtain(":::");
->>>>>>> e3ceeaa2
     Symbol* const TspSymbol = Symbol::obtain("tsp");
     Symbol* const CommentSymbol = Symbol::obtain("comment");
     Symbol* const DotEnvSymbol = Symbol::obtain(".Environment");
@@ -317,13 +253,9 @@
 SEXP R_BracketSymbol = CXXR::BracketSymbol;
 SEXP R_BraceSymbol = CXXR::BraceSymbol;
 SEXP R_ClassSymbol = CXXR::ClassSymbol;
-<<<<<<< HEAD
-SEXP R_DeviceSymbol = CXXR::DeviceSymbol;
-=======
 SEXP R_ConnIdSymbol = CXXR::ConnIdSymbol;
 SEXP R_DeviceSymbol = CXXR::DotDeviceSymbol;
 SEXP R_DevicesSymbol = CXXR::DotDevicesSymbol;
->>>>>>> e3ceeaa2
 SEXP R_DimNamesSymbol = CXXR::DimNamesSymbol;
 SEXP R_DimSymbol = CXXR::DimSymbol;
 SEXP R_DollarSymbol = CXXR::DollarSymbol;
@@ -341,10 +273,7 @@
 SEXP R_RowNamesSymbol = CXXR::RowNamesSymbol;
 SEXP R_SeedsSymbol = CXXR::SeedsSymbol;
 SEXP R_SourceSymbol = CXXR::SourceSymbol;
-<<<<<<< HEAD
-=======
 SEXP R_TripleColonSymbol = CXXR::TripleColonSymbol;
->>>>>>> e3ceeaa2
 SEXP R_TspSymbol = CXXR::TspSymbol;
 
 SEXP R_CommentSymbol = CXXR::CommentSymbol;
