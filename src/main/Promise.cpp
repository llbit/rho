--- conflicted
+++ resolved
@@ -6,11 +6,7 @@
  *CXXR CXXR (and possibly MODIFIED) under the terms of the GNU General Public
  *CXXR Licence.
  *CXXR 
-<<<<<<< HEAD
- *CXXR CXXR is Copyright (C) 2008-10 Andrew R. Runnalls, subject to such other
-=======
  *CXXR CXXR is Copyright (C) 2008-12 Andrew R. Runnalls, subject to such other
->>>>>>> e3ceeaa2
  *CXXR copyrights and copyright restrictions as may be stated below.
  *CXXR 
  *CXXR CXXR is not part of the R project, and bugs and other issues should
@@ -44,19 +40,11 @@
 
 #include "CXXR/Promise.h"
 
-<<<<<<< HEAD
-#include "RCNTXT.h"
-#include "localization.h"
-#include "R_ext/Error.h"
-#include "CXXR/Evaluator.h"
-#include "CXXR/GCStackRoot.h"
-=======
 #include "localization.h"
 #include "R_ext/Error.h"
 #include "CXXR/Bailout.hpp"
 #include "CXXR/GCStackRoot.hpp"
 #include "CXXR/PlainContext.hpp"
->>>>>>> e3ceeaa2
 
 using namespace CXXR;
 
@@ -82,33 +70,6 @@
 {
     if (m_value == Symbol::unboundValue()) {
 	// Force promise:
-<<<<<<< HEAD
-	RPRSTACK prstack;
-	if (evaluationInterrupted()) {
-	    Rf_warning(_("restarting interrupted promise evaluation"));
-	    markEvaluationInterrupted(false);
-	}
-	else if (underEvaluation())
-	    Rf_error(_("promise already under evaluation: "
-		       "recursive default argument reference "
-		       "or earlier problems?"));
-	/* Mark the promise as under evaluation and push it on a stack
-	   that can be used to unmark pending promises if a jump out
-	   of the evaluation occurs. */
-        markUnderEvaluation(true);
-	prstack.promise = this;
-	prstack.next = R_PendingPromises;
-	R_PendingPromises = &prstack;
-	RObject* val = Evaluator::evaluate(m_valgen, environment());
-
-	/* Pop the stack, unmark the promise and set its value field.
-	   Also set the environment to R_NilValue to allow GC to
-	   reclaim the promise environment; this is also useful for
-	   fancy games with delayedAssign() */
-	R_PendingPromises = prstack.next;
-	markUnderEvaluation(false);
-	setValue(val);
-=======
 	if (m_interrupted) {
 	    Rf_warning(_("restarting interrupted promise evaluation"));
 	    m_interrupted = false;
@@ -128,13 +89,10 @@
 	    throw;
 	}
 	m_under_evaluation = false;
->>>>>>> e3ceeaa2
     }
     return value();
 }
 
-<<<<<<< HEAD
-=======
 bool Promise::isMissingSymbol() const
 {
     bool ans = false;
@@ -166,7 +124,6 @@
     return ans;
 }
 
->>>>>>> e3ceeaa2
 void Promise::setValue(RObject* val)
 {
     m_value = val;
@@ -199,11 +156,7 @@
 {
     GCStackRoot<> exprt(expr);
     GCStackRoot<Environment> rhort(SEXP_downcast<Environment*>(rho));
-<<<<<<< HEAD
-    return GCNode::expose(new Promise(exprt, rhort));
-=======
     return CXXR_NEW(Promise(exprt, rhort));
->>>>>>> e3ceeaa2
 }
 
 void SET_PRVALUE(SEXP x, SEXP v)
