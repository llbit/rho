--- conflicted
+++ resolved
@@ -1,10 +1,6 @@
 % File src/library/base/man/unlink.Rd
 % Part of the R package, http://www.R-project.org
-<<<<<<< HEAD
-% Copyright 1995-2009 R Core Development Team
-=======
 % Copyright 1995-2011 R Core Development Team
->>>>>>> e3ceeaa2
 % Distributed under GPL 2 or later
 
 \name{unlink}
@@ -31,11 +27,6 @@
 
 #ifdef unix
   On most platforms \sQuote{file} includes symbolic links, fifos and sockets.
-<<<<<<< HEAD
-  Some earlier versions of \R would bot try to remove broken symbolic links.
-#endif  
-=======
->>>>>>> e3ceeaa2
   
 #endif  
   Wildcard expansion is done by the internal code of
@@ -44,15 +35,6 @@
   considered for deletion.
 #ifdef unix
   Wildcards will only be expanded if the system supports it.  Most
-<<<<<<< HEAD
-  systems will support not only \file{*} and \file{?}) but character
-  classes such as \file{[a-z]} (see the \code{man} pages for
-  \code{glob}).  The metacharacters \code{* ? [} can occur in Unix
-  filenames, and this makes it difficult to use \code{unlink} to delete
-  such files (see  \code{\link{file.remove}}), although escaping the
-  metacharacters by backslashes usually works.  If a
-  metacharacter matches nothing it is considered as a literal character.
-=======
   systems will support not only \file{*} and \file{?} but also character
   classes such as \file{[a-z]} (see the \command{man} pages for the system
   call \code{glob} on your OS).  The metacharacters \code{* ? [} can
@@ -61,7 +43,6 @@
   although escaping the metacharacters by backslashes usually works.  If
   a metacharacter matches nothing it is considered as a literal
   character.
->>>>>>> e3ceeaa2
 
   \code{recursive = TRUE} may not be supported on a platforms, when it
   will be ignored, with a warning.
