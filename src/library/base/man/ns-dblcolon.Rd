% File src/library/base/man/ns-dblcolon.Rd
% Part of the R package, http://www.R-project.org
<<<<<<< HEAD
% Copyright 1995-2009 R Core Development Team
=======
% Copyright 1995-2011 R Core Development Team
>>>>>>> e3ceeaa2
% Distributed under GPL 2 or later

\name{ns-dblcolon}
\title{Double Colon and Triple Colon Operators}
\alias{::}
\alias{:::}
\description{
<<<<<<< HEAD
  Accessing exported and internal variables in a name space, or
  variables in an attached package.
=======
  Accessing exported and internal variables in a namespace.
>>>>>>> e3ceeaa2
}
\usage{
pkg::name
pkg:::name
}
\arguments{
  \item{pkg}{package name: symbol or literal character string.}
  \item{name}{variable name: symbol or literal character string.}
}
\details{
<<<<<<< HEAD
  For a package with a name space, \code{pkg::name} returns the value of
  the exported variable \code{name} in name space \code{pkg}, whereas
  \code{pkg:::name} returns the value of the internal variable
  \code{name}. The name space will be loaded if it was not loaded
  before the call, but the package will not be attached to the
  search path.

  If the package \code{pkg} does not have a name space but is on the
  search path then \code{pkg::name} returns the value of \code{name} in
  the package environment.  Thus \code{pkg::name} has the same effect
  for attached packages whether or not they have a name space.

  Specifying a variable that does not exist is an error, as is
  specifying a package that does not exist or does not have a name space
  and is not on the search path.
=======
  For a package \pkg{pkg}, \code{pkg::name} returns the value of
  the exported variable \code{name} in namespace \code{pkg}, whereas
  \code{pkg:::name} returns the value of the internal variable
  \code{name}. The namespace will be loaded if it was not loaded
  before the call, but the package will not be attached to the
  search path.
>>>>>>> e3ceeaa2

  Specifying a variable or package that does not exist is an error.

  Note that \code{pkg::name} does \strong{not} access the objects in the
  environment \code{package:pkg} (which does not exist until the
  package's namespace is attached): the latter may contain objects not
  exported from the namespace.  As from \R 2.14.0 it can access datasets
  made available by lazy-loading.
}

\note{
  It is typically a design mistake to use \code{:::}
  in your code since the corresponding object has probably been kept
  internal for a good reason.  Consider contacting the package
  maintainer if you feel the need to access the object for anything but
  mere inspection.
}
\seealso{
  \code{\link{get}} to access an object masked by another of the same name.
}
\examples{
base::log
base::"+"

## Beware --  use ':::' at your own risk! (see "Details")
stats:::coef.default
}
\keyword{programming}<|MERGE_RESOLUTION|>--- conflicted
+++ resolved
@@ -1,10 +1,6 @@
 % File src/library/base/man/ns-dblcolon.Rd
 % Part of the R package, http://www.R-project.org
-<<<<<<< HEAD
-% Copyright 1995-2009 R Core Development Team
-=======
 % Copyright 1995-2011 R Core Development Team
->>>>>>> e3ceeaa2
 % Distributed under GPL 2 or later
 
 \name{ns-dblcolon}
@@ -12,12 +8,7 @@
 \alias{::}
 \alias{:::}
 \description{
-<<<<<<< HEAD
-  Accessing exported and internal variables in a name space, or
-  variables in an attached package.
-=======
   Accessing exported and internal variables in a namespace.
->>>>>>> e3ceeaa2
 }
 \usage{
 pkg::name
@@ -28,30 +19,12 @@
   \item{name}{variable name: symbol or literal character string.}
 }
 \details{
-<<<<<<< HEAD
-  For a package with a name space, \code{pkg::name} returns the value of
-  the exported variable \code{name} in name space \code{pkg}, whereas
-  \code{pkg:::name} returns the value of the internal variable
-  \code{name}. The name space will be loaded if it was not loaded
-  before the call, but the package will not be attached to the
-  search path.
-
-  If the package \code{pkg} does not have a name space but is on the
-  search path then \code{pkg::name} returns the value of \code{name} in
-  the package environment.  Thus \code{pkg::name} has the same effect
-  for attached packages whether or not they have a name space.
-
-  Specifying a variable that does not exist is an error, as is
-  specifying a package that does not exist or does not have a name space
-  and is not on the search path.
-=======
   For a package \pkg{pkg}, \code{pkg::name} returns the value of
   the exported variable \code{name} in namespace \code{pkg}, whereas
   \code{pkg:::name} returns the value of the internal variable
   \code{name}. The namespace will be loaded if it was not loaded
   before the call, but the package will not be attached to the
   search path.
->>>>>>> e3ceeaa2
 
   Specifying a variable or package that does not exist is an error.
 
