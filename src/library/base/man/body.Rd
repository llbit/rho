% File src/library/base/man/body.Rd
% Part of the R package, http://www.R-project.org
% Copyright 1995-2011 R Core Development Team
% Distributed under GPL 2 or later

\name{body}
\alias{body}
\alias{body<-}
\title{Access to and Manipulation of the Body of a Function}
\description{
  Get or set the body of a function.
}
\usage{
body(fun = sys.function(sys.parent()))
body(fun, envir = environment(fun)) <- value
}
\arguments{
  \item{fun}{a function object, or see \sQuote{Details}.}
  \item{envir}{environment in which the function should be defined.}
  \item{value}{an object, usually a language object: see section
    \sQuote{Value}.}
}
\details{
  For the first form, \code{fun} can be a character string
  naming the function to be manipulated, which is searched for from the
  parent frame.  If it is not specified, the function calling
  \code{body} is used.

  The bodies of all but the simplest are braced expressions, that is
  calls to \code{\{}: see the \sQuote{Examples} section for how to
  create such a call.
}
\value{
  \code{body} returns the body of the function specified.  This is
  normally a language object, most often a call to \code{\{}, but it can
  also be an object (e.g. \code{pi}) to be the return value of the function.

  The replacement form sets the body of a function to the
  object on the right hand side, and (potentially) resets the
  environment of the function.  If \code{value} is of class
  \code{"\link{expression}"} the first element is used as the body:  any
  additional elements are ignored, with a warning.
}
\note{
  Prior to \R 2.9.0, list values of \code{value} needed to be supplied
  as a single-element list of the list: this was undocumented prior to
  \R 2.8.1 so is unlikely to actually occur.
}
\seealso{
  \code{\link{alist}},
  \code{\link{args}},
  \code{\link{function}}.
}
\examples{
body(body)
f <- function(x) x^5
body(f) <- quote(5^x)
## or equivalently  body(f) <- expression(5^x)
f(3) # = 125
body(f)

## creating a multi-expression body
e <- expression(y <- x^2, return(y)) # or a list
<<<<<<< HEAD
body(f) <- as.call(c(as.name("\{"), e))
=======
body(f) <- as.call(c(as.name("{"), e))
>>>>>>> e3ceeaa2
f
f(8)
}
\keyword{programming}<|MERGE_RESOLUTION|>--- conflicted
+++ resolved
@@ -41,11 +41,6 @@
   \code{"\link{expression}"} the first element is used as the body:  any
   additional elements are ignored, with a warning.
 }
-\note{
-  Prior to \R 2.9.0, list values of \code{value} needed to be supplied
-  as a single-element list of the list: this was undocumented prior to
-  \R 2.8.1 so is unlikely to actually occur.
-}
 \seealso{
   \code{\link{alist}},
   \code{\link{args}},
@@ -61,11 +56,7 @@
 
 ## creating a multi-expression body
 e <- expression(y <- x^2, return(y)) # or a list
-<<<<<<< HEAD
-body(f) <- as.call(c(as.name("\{"), e))
-=======
 body(f) <- as.call(c(as.name("{"), e))
->>>>>>> e3ceeaa2
 f
 f(8)
 }
