% File src/library/base/man/browser.Rd
% Part of the R package, http://www.R-project.org
% Copyright 1995-2011 R Core Development Team
% Distributed under GPL 2 or later

\name{browser}
\alias{browser}
\title{Environment Browser}
\description{
  Interrupt the execution of an expression and allow the inspection of
  the environment where \code{browser} was called from.
}
\usage{
<<<<<<< HEAD
browser(text="", condition=NULL, expr=TRUE)
}
\arguments{
  \item{text}{a text string that can be retrieved once the browser is invoked.}
  \item{condition}{a condition that can be retrieved once the browser is invoked.}
  \item{expr}{An expression, which if it evaluates to \code{TRUE} the
    debugger will invoked, otherwise control is returned directly.}
=======
browser(text="", condition=NULL, expr=TRUE, skipCalls=0L)
}
\arguments{
  \item{text}{a text string that can be retrieved once the browser is invoked.}
  \item{condition}{a condition that can be retrieved once the browser is
    invoked.}
  \item{expr}{An expression, which if it evaluates to \code{TRUE} the
    debugger will invoked, otherwise control is returned directly.}
  \item{skipCalls}{how many previous calls to skip when reporting the
    calling context.}
>>>>>>> e3ceeaa2
}
\details{
  A call to \code{browser} can be included in the body of a function.
  When reached, this causes a pause in the execution of the
  current expression and allows access to the \R interpreter.

  The purpose of the \code{text} and \code{condition} arguments are to
  allow helper programs (e.g. external debuggers) to insert specific
  values here, so that the specific call to browser (perhaps its location
  in a source file) can be identified and special processing can be
  achieved.  The values can be retrieved by calling \code{\link{browserText}}
  and \code{\link{browserCondition}}.

  The purpose of the \code{expr} argument is to allow for the illusion
  of conditional debugging. It is an illusion, because execution is
  always paused at the call to browser, but control is only passed
  to the evaluator described below if \code{expr} evaluates to \code{TRUE}.
<<<<<<< HEAD
  In most cases it is going to be more efficient to use an \code{if} 
  statement in the calling program, but in some cases using this argument
  will be simpler.

  At the browser prompt the user can enter commands or \R expressions.
  The commands are
=======
  In most cases it is going to be more efficient to use an \code{if}
  statement in the calling program, but in some cases using this argument
  will be simpler.

  The \code{skipCalls} argument should be used when the \code{browser()}
  call is nested within another debugging function:  it will look further
  up the call stack to report its location.

  At the browser prompt the user can enter commands or \R expressions,
  followed by a newline.  The commands are
>>>>>>> e3ceeaa2

  \describe{
    \item{\code{c}}{(or just an empty line, by default) exit the browser
    and continue execution at the next statement.}
    \item{\code{cont}}{synonym for \code{c}.}
    \item{\code{n}}{enter the step-through debugger.  This changes the
      meaning of \code{c}: see the documentation for \code{\link{debug}}.}
    \item{\code{where}}{print a stack trace of all active function calls.}
    \item{\code{Q}}{exit the browser and the current evaluation and
      return to the top-level prompt.}
  }
  (Leading and trailing whitespace is ignored, except for an empty line).

  Anything else entered at the browser prompt is interpreted as an
  \R expression to be evaluated in the calling environment: in
  particular typing an object name will cause the object to be printed,
  and \code{ls()} lists the objects in the calling frame.  (If you want
  to look at an object with a name such as \code{n}, print it
  explicitly.)

  The number of lines printed for the deparsed call can be limited by
  setting \code{\link{options}(deparse.max.lines)}.

  Setting \link[=options]{option} \code{"browserNLdisabled"} to \code{TRUE}
  disables the use of an empty line as a synonym for \code{c}.  If this
  is done, the user will be re-prompted for input until a valid command
  or an expression is entered.

  This is a primitive function but does argument matching in the
  standard way.
}
\references{
  Becker, R. A., Chambers, J. M. and Wilks, A. R. (1988)
  \emph{The New S Language}.
  Wadsworth & Brooks/Cole.

  Chambers, J. M. (1998)
  \emph{Programming with Data. A Guide to the S Language}.
  Springer.
}
\seealso{
  \code{\link{debug}}, and
  \code{\link{traceback}} for the stack on error.
  \code{\link{browserText}} for how to retrieve the text and condition.
}
\keyword{programming}
\keyword{environment}<|MERGE_RESOLUTION|>--- conflicted
+++ resolved
@@ -11,15 +11,6 @@
   the environment where \code{browser} was called from.
 }
 \usage{
-<<<<<<< HEAD
-browser(text="", condition=NULL, expr=TRUE)
-}
-\arguments{
-  \item{text}{a text string that can be retrieved once the browser is invoked.}
-  \item{condition}{a condition that can be retrieved once the browser is invoked.}
-  \item{expr}{An expression, which if it evaluates to \code{TRUE} the
-    debugger will invoked, otherwise control is returned directly.}
-=======
 browser(text="", condition=NULL, expr=TRUE, skipCalls=0L)
 }
 \arguments{
@@ -30,7 +21,6 @@
     debugger will invoked, otherwise control is returned directly.}
   \item{skipCalls}{how many previous calls to skip when reporting the
     calling context.}
->>>>>>> e3ceeaa2
 }
 \details{
   A call to \code{browser} can be included in the body of a function.
@@ -48,14 +38,6 @@
   of conditional debugging. It is an illusion, because execution is
   always paused at the call to browser, but control is only passed
   to the evaluator described below if \code{expr} evaluates to \code{TRUE}.
-<<<<<<< HEAD
-  In most cases it is going to be more efficient to use an \code{if} 
-  statement in the calling program, but in some cases using this argument
-  will be simpler.
-
-  At the browser prompt the user can enter commands or \R expressions.
-  The commands are
-=======
   In most cases it is going to be more efficient to use an \code{if}
   statement in the calling program, but in some cases using this argument
   will be simpler.
@@ -66,7 +48,6 @@
 
   At the browser prompt the user can enter commands or \R expressions,
   followed by a newline.  The commands are
->>>>>>> e3ceeaa2
 
   \describe{
     \item{\code{c}}{(or just an empty line, by default) exit the browser
