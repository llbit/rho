% File src/library/base/man/logical.Rd
% Part of the R package, http://www.R-project.org
<<<<<<< HEAD
% Copyright 1995-2009 R Core Development Team
=======
% Copyright 1995-2011 R Core Development Team
>>>>>>> e3ceeaa2
% Distributed under GPL 2 or later

\name{logical}
\alias{logical}
\alias{as.logical}
\alias{as.logical.factor}
\alias{is.logical}
\alias{TRUE}
\alias{FALSE}
\alias{T}
\alias{F}
\title{Logical Vectors}
\description{
  Create or test for objects of type \code{"logical"}, and the basic
  logical constants.
}
\usage{
TRUE
FALSE
T; F

logical(length = 0)
as.logical(x, \dots)
is.logical(x)
}
\details{
  \code{TRUE} and \code{FALSE} are \link{reserved} words denoting logical
  constants in the \R language, whereas \code{T} and \code{F} are global
  variables whose initial values set to these.  All four are
  \code{logical(1)} vectors.

  Logical vectors are coerced to integer vectors in contexts where a
  numerical value is required, with \code{TRUE} being mapped to
<<<<<<< HEAD
  \code{1L}, \code{FALSE} to \code{0L} and \code{NA_LOGICAL_} to
  \code{NA_INTEGER_}.

  \code{as.logical} and \code{is.logical} are \link{primitive}, so
  positional matching is used and any names of supplied arguments are
  ignored. This may not be true of methods for \code{is.logical}. 
=======
  \code{1L}, \code{FALSE} to \code{0L} and \code{NA} to \code{NA_integer_}.
>>>>>>> e3ceeaa2
}
\arguments{
  \item{length}{A non-negative integer specifying the desired length.
    Double values will be coerced to integer:
    supplying an argument of length other than one is an error.}
  \item{x}{object to be coerced or tested.}
  \item{\dots}{further arguments passed to or from other methods.}
}
\value{
  \code{logical} creates a logical vector of the specified length.
  Each element of the vector is equal to \code{FALSE}.

  \code{as.logical} attempts to coerce its argument to be of logical
  type.  For \code{\link{factor}}s, this uses the \code{\link{levels}}
  (labels).  Like \code{\link{as.vector}} it strips attributes including
  names.  Character strings \code{c("T", "TRUE", "True", "true")} are
  regarded as true, \code{c("F", "FALSE", "False", "false")} as false,
  and all others as \code{NA}.

  \code{is.logical} returns \code{TRUE} or \code{FALSE} depending on
  whether its argument is of logical type or not.
}
\seealso{
  \code{\link{NA}}, the other logical constant.
}
\references{
  Becker, R. A., Chambers, J. M. and Wilks, A. R. (1988)
  \emph{The New S Language}.
  Wadsworth & Brooks/Cole.
}
\keyword{classes}
\keyword{logic}<|MERGE_RESOLUTION|>--- conflicted
+++ resolved
@@ -1,10 +1,6 @@
 % File src/library/base/man/logical.Rd
 % Part of the R package, http://www.R-project.org
-<<<<<<< HEAD
-% Copyright 1995-2009 R Core Development Team
-=======
 % Copyright 1995-2011 R Core Development Team
->>>>>>> e3ceeaa2
 % Distributed under GPL 2 or later
 
 \name{logical}
@@ -38,16 +34,7 @@
 
   Logical vectors are coerced to integer vectors in contexts where a
   numerical value is required, with \code{TRUE} being mapped to
-<<<<<<< HEAD
-  \code{1L}, \code{FALSE} to \code{0L} and \code{NA_LOGICAL_} to
-  \code{NA_INTEGER_}.
-
-  \code{as.logical} and \code{is.logical} are \link{primitive}, so
-  positional matching is used and any names of supplied arguments are
-  ignored. This may not be true of methods for \code{is.logical}. 
-=======
   \code{1L}, \code{FALSE} to \code{0L} and \code{NA} to \code{NA_integer_}.
->>>>>>> e3ceeaa2
 }
 \arguments{
   \item{length}{A non-negative integer specifying the desired length.
