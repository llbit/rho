--- conflicted
+++ resolved
@@ -11,12 +11,8 @@
 }
 \usage{
 deparse(expr, width.cutoff = 60L,
-<<<<<<< HEAD
-        backtick = mode(expr) \%in\% c("call", "expression", "(", "function"),
-=======
         backtick = mode(expr) \%in\%
             c("call", "expression", "(", "function"),
->>>>>>> e3ceeaa2
         control = c("keepInteger", "showAttributes", "keepNA"),
         nlines = -1L)
 }
