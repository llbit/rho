% File src/library/base/man/formatDL.Rd
% Part of the R package, http://www.R-project.org
% Copyright 1995-2007 R Core Development Team
% Distributed under GPL 2 or later

\name{formatDL}
\alias{formatDL}
\title{Format Description Lists}
\description{Format vectors of items and their descriptions as 2-column
  tables or LaTeX-style description lists.
}
\usage{
formatDL(x, y, style = c("table", "list"),
         width = 0.9 * getOption("width"), indent = NULL)
}
\arguments{
  \item{x}{a vector giving the items to be described, or a list of
    length 2 or a matrix with 2 columns giving both items and
    descriptions.}
  \item{y}{a vector of the same length as \code{x} with the
    corresponding descriptions.  Only used if \code{x} does not already
    give the descriptions.}
  \item{style}{a character string specifying the rendering style of the
    description information.  If \code{"table"}, a two-column table with
    items and descriptions as columns is produced (similar to Texinfo's
    \verb{@table} environment.  If \code{"list"}, a LaTeX-style tagged
<<<<<<< HEAD
    description list is obtained.}  
=======
    description list is obtained.}
>>>>>>> e3ceeaa2
  \item{width}{a positive integer giving the target column for wrapping
    lines in the output.}
  \item{indent}{a positive integer specifying the indentation of the
    second column in table style, and the indentation of continuation
    lines in list style.  Must not be greater than \code{width/2}, and
    defaults to \code{width/3} for table style and \code{width/9} for
    list style.}
}
\value{
  a character vector with the formatted entries.
}
\details{
  After extracting the vectors of items and corresponding descriptions
  from the arguments, both are coerced to character vectors.

  In table style, items with more than \code{indent - 3} characters are
  displayed on a line of their own.
}
\examples{\dontrun{
<<<<<<< HEAD
=======
%% FIXME: This no longer works!  (\dontrun{..} is *not* the solution)
>>>>>>> e3ceeaa2
## Use R to create the 'INDEX' for package 'splines' from its 'CONTENTS'
x <- read.dcf(file = system.file("CONTENTS", package = "splines"),
               fields = c("Entry", "Description"))
x <- as.data.frame(x)
writeLines(formatDL(x$Entry, x$Description))
## or equivalently: writeLines(formatDL(x))
## Same information in tagged description list style:
writeLines(formatDL(x$Entry, x$Description, style = "list"))
## or equivalently: writeLines(formatDL(x, style = "list"))
}}
\keyword{print}<|MERGE_RESOLUTION|>--- conflicted
+++ resolved
@@ -24,11 +24,7 @@
     description information.  If \code{"table"}, a two-column table with
     items and descriptions as columns is produced (similar to Texinfo's
     \verb{@table} environment.  If \code{"list"}, a LaTeX-style tagged
-<<<<<<< HEAD
-    description list is obtained.}  
-=======
     description list is obtained.}
->>>>>>> e3ceeaa2
   \item{width}{a positive integer giving the target column for wrapping
     lines in the output.}
   \item{indent}{a positive integer specifying the indentation of the
@@ -48,10 +44,7 @@
   displayed on a line of their own.
 }
 \examples{\dontrun{
-<<<<<<< HEAD
-=======
 %% FIXME: This no longer works!  (\dontrun{..} is *not* the solution)
->>>>>>> e3ceeaa2
 ## Use R to create the 'INDEX' for package 'splines' from its 'CONTENTS'
 x <- read.dcf(file = system.file("CONTENTS", package = "splines"),
                fields = c("Entry", "Description"))
