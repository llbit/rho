--- conflicted
+++ resolved
@@ -84,18 +84,12 @@
   An empty pairlist, \code{pairlist()} is the same as \code{NULL}.  This
   is different from \code{list()}.
 
-<<<<<<< HEAD
-  \code{as.pairlist} is implemented as \code{\link{as.vector}(x, "pairlist")},
-  and hence will dispatch methods for the generic function \code{as.vector}.
-  
-=======
   \code{as.pairlist} is implemented as \code{\link{as.vector}(x,
   "pairlist")}, and hence will dispatch methods for the generic function
   \code{as.vector}.  Lists are copied element-by-element into a pairlist
   and the names of the list used as tags for the pairlist: the return
   value for other types of argument is undocumented.
 
->>>>>>> e3ceeaa2
   \code{list}, \code{is.list} and \code{is.pairlist} are
   \link{primitive} functions.
 }
