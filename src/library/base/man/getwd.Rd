% File src/library/base/man/getwd.Rd
% Part of the R package, http://www.R-project.org
<<<<<<< HEAD
% Copyright 1995-2009 R Core Development Team
=======
% Copyright 1995-2011 R Core Development Team
>>>>>>> e3ceeaa2
% Distributed under GPL 2 or later

\name{getwd}
\alias{getwd}
\alias{setwd}
\title{Get or Set Working Directory}
\usage{
getwd()
setwd(dir)
}
\arguments{
  \item{dir}{A character string: \link{tilde expansion} will be done.}
}
\description{
  \code{getwd} returns an absolute filepath representing the current
  working directory of the \R process; \code{setwd(dir)} is used to set
  the working directory to \code{dir}.
}
\note{
  Note that the return value is said to be \strong{an} absolute
  filepath: there can be more than one representation of the path to a
  directory and on some OSes the value returned can differ after
  changing directories and changing back to the same directory (for
  example if symbolic links have been traversed).
}

\seealso{
  \code{\link{list.files}} for the \emph{contents} of a directory.
  
  \code{\link{normalizePath}} for a \sQuote{canonical} path name.
}
<<<<<<< HEAD
\value{
  \code{getwd} returns a character vector, or \code{NULL} if the working
  directory is not available.  On Windows the path returned will use
  \code{/} as the path separator.  The path will not have a trailing
  \code{/} unless it is the root directory (of a drive or share on
  Windows).
=======

\value{
  \code{getwd} returns a character string or \code{NULL} if the working
  directory is not available.
  On Windows the path returned will use \code{/} as the path separator
  and be encoded in UTF-8.  The path will not have a trailing \code{/}
  unless it is the root directory (of a drive or share on Windows).
>>>>>>> e3ceeaa2
  
  \code{setwd} returns the current directory before the change,
  invisibly and with the same conventions as \code{getwd}.  It will give
  an error if it does not succeed (including if it is not implemented).
}

\examples{
(WD <- getwd())
if (!is.null(WD)) setwd(WD)
}
\keyword{utilities}<|MERGE_RESOLUTION|>--- conflicted
+++ resolved
@@ -1,10 +1,6 @@
 % File src/library/base/man/getwd.Rd
 % Part of the R package, http://www.R-project.org
-<<<<<<< HEAD
-% Copyright 1995-2009 R Core Development Team
-=======
 % Copyright 1995-2011 R Core Development Team
->>>>>>> e3ceeaa2
 % Distributed under GPL 2 or later
 
 \name{getwd}
@@ -36,14 +32,6 @@
   
   \code{\link{normalizePath}} for a \sQuote{canonical} path name.
 }
-<<<<<<< HEAD
-\value{
-  \code{getwd} returns a character vector, or \code{NULL} if the working
-  directory is not available.  On Windows the path returned will use
-  \code{/} as the path separator.  The path will not have a trailing
-  \code{/} unless it is the root directory (of a drive or share on
-  Windows).
-=======
 
 \value{
   \code{getwd} returns a character string or \code{NULL} if the working
@@ -51,7 +39,6 @@
   On Windows the path returned will use \code{/} as the path separator
   and be encoded in UTF-8.  The path will not have a trailing \code{/}
   unless it is the root directory (of a drive or share on Windows).
->>>>>>> e3ceeaa2
   
   \code{setwd} returns the current directory before the change,
   invisibly and with the same conventions as \code{getwd}.  It will give
