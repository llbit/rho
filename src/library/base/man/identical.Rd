% File src/library/base/man/identical.Rd
% Part of the R package, http://www.R-project.org
<<<<<<< HEAD
% Copyright 2001-2013 R Core Team
=======
% Copyright 2001-2014 R Core Team
>>>>>>> 38b5bfbc
% Distributed under GPL 2 or later

\name{identical}
\alias{identical}
\title{Test Objects for Exact Equality}
\description{
  The safe and reliable way to test two objects for being
  \emph{exactly} equal.  It returns \code{TRUE} in this case,
  \code{FALSE} in every other case.
}
\usage{
identical(x, y, num.eq = TRUE, single.NA = TRUE, attrib.as.set = TRUE,
          ignore.bytecode = TRUE, ignore.environment = FALSE)
}
\arguments{
  \item{x, y}{any \R objects.}
  \item{num.eq}{logical indicating if (\code{\link{double}} and
    \code{\link{complex}} non-\code{\link{NA}}) numbers should be
    compared using \code{\link{==}} (\sQuote{equal}), or by bitwise
    comparison.  The latter (non-default) differentiates between
    \code{-0} and \code{+0}.}
  \item{single.NA}{logical indicating if there is conceptually just one numeric
    \code{\link{NA}} and one \code{\link{NaN}};  \code{single.NA = FALSE}
    differentiates bit patterns.}
  \item{attrib.as.set}{logical indicating if \code{\link{attributes}} of
    \code{x} and \code{y} should be treated as \emph{unordered} tagged
    pairlists (\dQuote{sets}); this currently also applies to
    \code{\link{slot}}s of S4 objects.  It may well be too strict to set
    \code{attrib.as.set = FALSE}.}
  \item{ignore.bytecode}{logical indicating if byte code should be
    ignored when comparing \link{closure}s.}
  \item{ignore.environment}{logical indicating if their environments
    should be ignored when comparing \link{closure}s.}
}
\details{
  A call to \code{identical} is the way to test exact equality in
  \code{if} and \code{while} statements, as well as in logical
  expressions that use \code{&&} or \code{||}.  In all these
  applications you need to be assured of getting a single logical
  value.

  Users often use the comparison operators, such as \code{==} or
  \code{!=}, in these situations.  It looks natural, but it is not what
  these operators are designed to do in \R.  They return an object like
  the arguments.  If you expected \code{x} and \code{y} to be of length
  1, but it happened that one of them was not, you will \emph{not} get a
  single \code{FALSE}.  Similarly, if one of the arguments is \code{NA},
  the result is also \code{NA}.  In either case, the expression
  \code{if(x == y)....} won't work as expected.

  The function \code{all.equal} is also sometimes used to test equality
  this way, but was intended for something different:  it allows for
  small differences in numeric results.

  The computations in \code{identical} are also reliable and usually
  fast.  There should never be an error.  The only known way to kill
  \code{identical} is by having an invalid pointer at the C level,
  generating a memory fault.  It will usually find inequality quickly.
  Checking equality for two large, complicated objects can take longer
  if the objects are identical or nearly so, but represent completely
  independent copies.  For most applications, however, the computational cost
  should be negligible.

  If \code{single.NA} is true, as by default, \code{identical} sees
  \code{\link{NaN}} as different from \code{\link{NA_real_}}, but all
  \code{NaN}s are equal (and all \code{NA} of the same type are equal).

  Character strings are regarded as identical if they are in different
  marked encodings but would agree when translated to UTF-8.

  If \code{attrib.as.set} is true, as by default, comparison of
  attributes view them as a set (and not a vector, so order is not
  tested).

  If \code{ignore.bytecode} is true (the default), the compiled
  bytecode of a function (see \code{\link{cmpfun}}) will be ignored in
  the comparison.  If it is false, functions will compare equal only if
  they are copies of the same compiled object (or both are
  uncompiled).  To check whether two different compiles are equal, you
  should compare the results of \code{\link{disassemble}()}.

<<<<<<< HEAD
  Note that \code{identical(x, y, FALSE, FALSE, FALSE, FALSE)} pickily tests for
  exact equality.
=======
  You almost never want to use \code{identical} on datetimes of class
  \code{"POSIXlt"}: not only can different times in the different
  time zones represent the same time and time zones have multiple names,
  but several of the components are optional.

  Note that \code{identical(x, y, FALSE, FALSE, FALSE, FALSE)} pickily
  tests for exact equality.
>>>>>>> 38b5bfbc
}
\value{
  A single logical value, \code{TRUE} or \code{FALSE}, never \code{NA}
  and never anything other than a single value.
}
\author{John Chambers and R Core}

\references{
  Chambers, J. M. (1998)
  \emph{Programming with Data.  A Guide to the S Language}.
  Springer.
}
\seealso{
  \code{\link{all.equal}} for descriptions of how two objects differ;
  \link{Comparison} for operators that generate elementwise comparisons.
  \code{\link{isTRUE}} is a simple wrapper based on \code{identical}.
}
\examples{
identical(1, NULL) ## FALSE -- don't try this with ==
identical(1, 1.)   ## TRUE in R (both are stored as doubles)
identical(1, as.integer(1)) ## FALSE, stored as different types

x <- 1.0; y <- 0.99999999999
## how to test for object equality allowing for numeric fuzz :
(E <- all.equal(x, y))
isTRUE(E) # which is simply defined to just use
identical(TRUE, E)
## If all.equal thinks the objects are different, it returns a
## character string, and the above expression evaluates to FALSE

## even for unusual R objects :
identical(.GlobalEnv, environment())

### ------- Pickyness Flags : -----------------------------

## the infamous example:
identical(0., -0.) # TRUE, i.e. not differentiated
identical(0., -0., num.eq = FALSE)
## similar:
identical(NaN, -NaN) # TRUE
identical(NaN, -NaN, single.NA = FALSE) # differ on bit-level
## for functions:
f <- function(x) x
f
g <- compiler::cmpfun(f)
g
identical(f, g)
identical(f, g, ignore.bytecode = FALSE)
\dontshow{
m0 <- m <- structure(cbind(I = 1, a = 1:3), foo = "bar", class = "matrix")
attributes(m0) <- rev(attributes(m))
names(attributes(m0)) # 'dim' remains first, interestingly...

stopifnot(identical(0, -0),     !identical(0, -0, num.eq = FALSE),
          identical(NaN, -NaN), !identical(NaN, -NaN, single.NA = FALSE),
          identical(m, m0),     !identical(m, m0, attrib.as.set = FALSE) )
}
}
\keyword{ programming }
\keyword{ logic }
\keyword{ iteration }<|MERGE_RESOLUTION|>--- conflicted
+++ resolved
@@ -1,10 +1,6 @@
 % File src/library/base/man/identical.Rd
 % Part of the R package, http://www.R-project.org
-<<<<<<< HEAD
-% Copyright 2001-2013 R Core Team
-=======
 % Copyright 2001-2014 R Core Team
->>>>>>> 38b5bfbc
 % Distributed under GPL 2 or later
 
 \name{identical}
@@ -86,10 +82,6 @@
   uncompiled).  To check whether two different compiles are equal, you
   should compare the results of \code{\link{disassemble}()}.
 
-<<<<<<< HEAD
-  Note that \code{identical(x, y, FALSE, FALSE, FALSE, FALSE)} pickily tests for
-  exact equality.
-=======
   You almost never want to use \code{identical} on datetimes of class
   \code{"POSIXlt"}: not only can different times in the different
   time zones represent the same time and time zones have multiple names,
@@ -97,7 +89,6 @@
 
   Note that \code{identical(x, y, FALSE, FALSE, FALSE, FALSE)} pickily
   tests for exact equality.
->>>>>>> 38b5bfbc
 }
 \value{
   A single logical value, \code{TRUE} or \code{FALSE}, never \code{NA}
