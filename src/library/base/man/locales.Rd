--- conflicted
+++ resolved
@@ -1,10 +1,6 @@
 % File src/library/base/man/locales.Rd
 % Part of the R package, http://www.R-project.org
-<<<<<<< HEAD
-% Copyright 1995-2013 R Core Team
-=======
 % Copyright 1995-2014 R Core Team
->>>>>>> 38b5bfbc
 % Distributed under GPL 2 or later
 
 \name{locales}
@@ -75,15 +71,12 @@
   Note that the \env{LANGUAGE} environment variable has precedence over
   \code{"LC_MESSAGES"} in selecting the language for message translation
   on most \R platforms.
-<<<<<<< HEAD
-=======
   
   On platforms where ICU is used for collation the locale used for
   collation can be reset by \code{\link{icuSetCollate}}).  Except on
   Windows, the initial setting is taken from the \code{"LC_COLLATE"}
   category, and it is reset when this is changed by a call to
   \code{Sys.setlocale}.
->>>>>>> 38b5bfbc
 }
 \value{
   A character string of length one describing the locale in use (after
