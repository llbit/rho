--- conflicted
+++ resolved
@@ -1,10 +1,6 @@
 % File src/library/base/man/capabilities.Rd
 % Part of the R package, http://www.R-project.org
-<<<<<<< HEAD
-% Copyright 1995-2013 R Core Team
-=======
 % Copyright 1995-2015 R Core Team
->>>>>>> 38b5bfbc
 % Distributed under GPL 2 or later
 
 \name{capabilities}
@@ -44,21 +40,6 @@
 #endif
   }
 #ifdef unix
-<<<<<<< HEAD
-    \item{X11}{Are the \code{\link{X11}} graphics device and the
-      X11-based data editor available?  This loads the X11 module if not
-      already loaded, and checks that the default display can be
-      contacted unless a \code{X11} device has already been used.}
-    \item{aqua}{Are the \code{R.app} GUI components and the
-      \code{\link{quartz}} function operational?  Only on some OS X
-      builds.  Note that this is distinct from
-      \code{.Platform$GUI == "AQUA"}, which is true when using the Mac
-      \code{R.app} GUI console.}
-#endif
-#ifdef windows
-    \item{X11}{always \code{FALSE} on Windows.}
-    \item{aqua}{\code{FALSE} except on OS X.}
-=======
   \item{X11}{Are the \code{\link{X11}} graphics device and the
     X11-based data editor available?  This loads the X11 module if not
     already loaded, and checks that the default display can be
@@ -74,7 +55,6 @@
 #ifdef windows
   \item{X11}{always \code{FALSE} on Windows.}
   \item{aqua}{\code{FALSE} except on OS X.}
->>>>>>> 38b5bfbc
 #endif
   \item{http/ftp}{Are \code{\link{url}} and the internal method for
     \code{\link{download.file}} available?}
