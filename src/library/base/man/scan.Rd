--- conflicted
+++ resolved
@@ -1,10 +1,6 @@
 % File src/library/base/man/scan.Rd
 % Part of the R package, http://www.R-project.org
-<<<<<<< HEAD
-% Copyright 1995-2009 R Core Development Team
-=======
 % Copyright 1995-2011 R Core Development Team
->>>>>>> e3ceeaa2
 % Distributed under GPL 2 or later
 
 \name{scan}
@@ -36,8 +32,6 @@
     Tilde-expansion is performed where supported.
     When running \R from a script, \code{file="stdin"} can be used to
     refer to the process's \code{stdin} file stream.
-    
-    As from \R 2.10.0 this can be a compressed file (see \code{\link{file}}).
 
     As from \R 2.10.0 this can be a compressed file (see \code{\link{file}}).
 
@@ -234,10 +228,6 @@
   console (which may impose a lower limit: see \sQuote{An Introduction
   to R}).
 
-  There is a line-length limit of 4095 bytes when reading from the
-  console (which may impose a lower limit: see \sQuote{An Introduction
-  to R}).
-
   There is a check for a user interrupt every 1000 lines if \code{what}
   is a list, otherwise every 10000 items.
 
