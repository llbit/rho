--- conflicted
+++ resolved
@@ -33,17 +33,10 @@
 
   The arguments (including \code{fmt}) are recycled if possible a whole
   number of times to the length of the longest, and then the formatting
-<<<<<<< HEAD
-  is done in parallel.  As from \R 2.9.0 zero-length arguments are
-  allowed and will give a zero-length result.  All arguments are
-  evaluated even if unused, and hence some types (e.g., \code{"symbol"}
-  or \code{"language"}, see \code{\link{typeof}}) are not allowed.
-=======
   is done in parallel.  Zero-length arguments are allowed and will give
   a zero-length result.  All arguments are evaluated even if unused, and
   hence some types (e.g., \code{"symbol"} or \code{"language"}, see
   \code{\link{typeof}}) are not allowed.
->>>>>>> e3ceeaa2
 
   The following is abstracted from Kernighan and Ritchie
   (see References).  The string \code{fmt} contains normal characters,
@@ -57,11 +50,7 @@
     \item{\code{d, i, o, x, X}}{Integer value, \code{o} being octal,
       \code{x} and \code{X} being hexadecimal (using the same case for
       \code{a-f} as the code).  Numeric variables with exactly integer
-<<<<<<< HEAD
-      values will be coerced to integer. Formats \code{d} and \code{i}
-=======
       values will be coerced to integer.  Formats \code{d} and \code{i}
->>>>>>> e3ceeaa2
       can also be used for logical variables, which will be converted to
       \code{0}, \code{1} or \code{NA}.
     }
@@ -93,11 +82,7 @@
       \code{\%a} uses lower-case for \code{x}, \code{p} and the hex
       values: format \code{\%A} uses upper-case.
 
-<<<<<<< HEAD
-      This might not be supported on all platforms as it is a feature of C99.
-=======
       This should be supported on all platforms as it is a feature of C99.
->>>>>>> e3ceeaa2
       The format is not uniquely defined: although it would be possible
       to make the leading \code{h} always zero or one, this is not
       always done.  Most systems will suppress trailing zeros, but a few
