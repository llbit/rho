% File src/library/base/man/basename.Rd
% Part of the R package, http://www.R-project.org
% Copyright 1995-2009 R Core Development Team
% Distributed under GPL 2 or later

\name{basename}
\alias{basename}
\alias{dirname}
\title{Manipulate File Paths}
\description{
  \code{basename} removes all of the path up to and including the last
  path separator (if any).

  \code{dirname} returns the part of the \code{path} up to but
  excluding the last path separator, or \code{"."} if there is no path
  separator.
}
\usage{
basename(path)
dirname(path)
}
\arguments{
  \item{path}{character vector, containing path names.}
}
\details{
  For \code{dirname} \link{tilde expansion} of the path is done.
  
  Trailing path separators are removed before dissecting the path,
  and for \code{dirname} any trailing file separators are removed
  from the result.
<<<<<<< HEAD

  On Windows this will accept either \code{\\} or \code{/} as the path
  separator, but \code{dirname} will return a path using \code{/}
  (except if a network share, when the leading \code{\\\\} will be
  preserved).  Only expect these to be able to handle complete
  paths, and not for example just a share or a drive.
=======
}
\section{Behaviour on Windows}{
  On Windows this will accept either \code{\\} or \code{/} as the path
  separator, but \code{dirname} will return a path using \code{/}
  (except if on a network share, when the leading \code{\\\\} will be
  preserved).  Expect these only to be able to handle complete
  paths, and not for example just a share or a drive.

  UTF-8-encoded dirnames not valid in the current locale can be used.
>>>>>>> e3ceeaa2
}
\note{
  These are not wrappers for the POSIX system functions of the same
  names: in particular they do \strong{not} have the special handling of
  the path \code{"/"} and of returning \code{"."} for empty strings in
  \code{basename}.
}
\value{
  A character vector of the same length as \code{path}.  A zero-length
  input will give a zero-length output with no error.

  If an element of \code{path} is \code{\link{NA}}, so is the result.
}
\seealso{
  \code{\link{file.path}}, \code{\link{path.expand}}.
}
\examples{
basename(file.path("","p1","p2","p3", c("file1", "file2")))
dirname(file.path("","p1","p2","p3","filename"))
}
\keyword{file}<|MERGE_RESOLUTION|>--- conflicted
+++ resolved
@@ -28,14 +28,6 @@
   Trailing path separators are removed before dissecting the path,
   and for \code{dirname} any trailing file separators are removed
   from the result.
-<<<<<<< HEAD
-
-  On Windows this will accept either \code{\\} or \code{/} as the path
-  separator, but \code{dirname} will return a path using \code{/}
-  (except if a network share, when the leading \code{\\\\} will be
-  preserved).  Only expect these to be able to handle complete
-  paths, and not for example just a share or a drive.
-=======
 }
 \section{Behaviour on Windows}{
   On Windows this will accept either \code{\\} or \code{/} as the path
@@ -45,7 +37,6 @@
   paths, and not for example just a share or a drive.
 
   UTF-8-encoded dirnames not valid in the current locale can be used.
->>>>>>> e3ceeaa2
 }
 \note{
   These are not wrappers for the POSIX system functions of the same
