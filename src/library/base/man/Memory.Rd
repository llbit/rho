% File src/library/base/man/Memory.Rd
% Part of the R package, http://www.R-project.org
% Copyright 1995-2013 R Core Team
% Distributed under GPL 2 or later

\name{Memory}
\alias{Memory}
\title{Memory Available for Data Storage}
\description{
  How \R manages its workspace.
}
\details{
  \R has a variable-sized workspace.  There are (rarely-used)
  command-line options to control its minimum size, but no longer any to
  control the maximum size.
#ifdef windows

  On Windows the \option{--max-mem-size} option (or environment variable
  \env{R_MAX_MEM_SIZE}) sets the maximum (virtual) memory allocation: it
  has a minimum allowed value of 32M.  This is intended to catch
  attempts to allocate excessive amounts of memory which may cause other
  processes to run out of resources.  See also \code{\link{memory.limit}}.
#endif


<<<<<<< HEAD

  You can find out the current memory consumption (the MemoryBank
  allocation and number of nodes) by typing \code{\link{gc}()} at the
=======
  The default values are (currently) an initial setting of 350k cons
  cell sand 6Mb of vector heap.  Note that the areas are not actually
  allocated initially: rather these values are the sizes for triggering
  garbage collection.  These values can be set by the command line
  options \option{--min-nsize} and \option{--min-vsize} (or if they are
  not used, the environment variables \env{R_NSIZE} and \env{R_VSIZE})
  when \R is started. Thereafter \R will grow or shrink the areas
  depending on usage, never decreasing below the initial values.

  How much time \R spends in the garbage collector will depend on these
  initial settings and on the trade-off the memory manager makes, when
  memory fills up, between collecting garbage to free up unused memory
  and growing these areas.  The strategy used for growth can be
  specified by setting the environment variable \env{R_GC_MEM_GROW} to
  an integer value between 0 and 3. This variable is read at
  start-up. Higher values grow the heap more aggressively, thus reducing
  garbage collection time but using more memory.

  You can find out the current memory consumption (the heap and cons
  cells used as numbers and megabytes) by typing \code{\link{gc}()} at the
>>>>>>> 38b5bfbc
  \R prompt.  Note that following \code{\link{gcinfo}(TRUE)}, automatic
  garbage collection always prints memory use statistics.
}

\seealso{
  \emph{An Introduction to R} for more command-line options.

  \code{\link{Memory-limits}} for the design limitations.

  \code{\link{gc}} for information on the garbage collector and total
  memory usage,  \code{\link{object.size}(a)} for the (approximate)
  size of \R object \code{a}.  \code{\link{memory.profile}} for
  profiling the usage of nodes.
#ifdef windows

  \code{\link{memory.size}} to monitor total memory usage,
  \code{\link{memory.limit}} for the current limit.
#endif
}

\keyword{environment}<|MERGE_RESOLUTION|>--- conflicted
+++ resolved
@@ -23,32 +23,8 @@
 #endif
 
 
-<<<<<<< HEAD
-
   You can find out the current memory consumption (the MemoryBank
   allocation and number of nodes) by typing \code{\link{gc}()} at the
-=======
-  The default values are (currently) an initial setting of 350k cons
-  cell sand 6Mb of vector heap.  Note that the areas are not actually
-  allocated initially: rather these values are the sizes for triggering
-  garbage collection.  These values can be set by the command line
-  options \option{--min-nsize} and \option{--min-vsize} (or if they are
-  not used, the environment variables \env{R_NSIZE} and \env{R_VSIZE})
-  when \R is started. Thereafter \R will grow or shrink the areas
-  depending on usage, never decreasing below the initial values.
-
-  How much time \R spends in the garbage collector will depend on these
-  initial settings and on the trade-off the memory manager makes, when
-  memory fills up, between collecting garbage to free up unused memory
-  and growing these areas.  The strategy used for growth can be
-  specified by setting the environment variable \env{R_GC_MEM_GROW} to
-  an integer value between 0 and 3. This variable is read at
-  start-up. Higher values grow the heap more aggressively, thus reducing
-  garbage collection time but using more memory.
-
-  You can find out the current memory consumption (the heap and cons
-  cells used as numbers and megabytes) by typing \code{\link{gc}()} at the
->>>>>>> 38b5bfbc
   \R prompt.  Note that following \code{\link{gcinfo}(TRUE)}, automatic
   garbage collection always prints memory use statistics.
 }
