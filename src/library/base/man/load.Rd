% File src/library/base/man/load.Rd
% Part of the R package, http://www.R-project.org
<<<<<<< HEAD
% Copyright 1995-2009 R Core Development Team
=======
% Copyright 1995-2011 R Core Development Team
>>>>>>> e3ceeaa2
% Distributed under GPL 2 or later

\name{load}
\alias{load}
\title{Reload Saved Datasets}
\description{
  Reload datasets written with the function \code{save}.
}
\usage{
load(file, envir = parent.frame())
}
\arguments{
  \item{file}{a (readable binary-mode) \link{connection} or a character string
    giving the name of the file to load (when \link{tilde expansion}
    is done).}
  \item{envir}{the environment where the data should be loaded.}
}
\details{
  \code{load} can load \R objects saved in the current or any earlier
  format.  It can read a compressed file (see \code{\link{save}})
  directly from a file or from a suitable connection (including a call
  to \code{\link{url}}).
  
  A not-open connection will be opened in mode \code{"rb"} and closed
<<<<<<< HEAD
  after use. 
=======
  after use.  Any connection other than a \code{\link{gzfile}} or
  \code{\link{gzcon}} connection will be wrapped in \code{\link{gzcon}}
  to allow compressed saves to be handled: note that this leaves the
  connection in an altered state (in particular, binary-only), and that
  it needs to be closed explicitly (it will not be garbage-collected).
>>>>>>> e3ceeaa2
  
  Only \R objects saved in the current format (used since \R 1.4.0)
  can be read from a connection.  If no input is available on a
  connection a warning will be given, but any input not in the current
  format will result in a error.
  
  Loading from an earlier version will give a warning about the
  \sQuote{magic number}: magic numbers \code{1971:1977} are from \R <
  0.99.0, and \code{RD[ABX]1} from \R 0.99.0 to \R 1.3.1.  These are all
  obsolete, and you are strongly recommended to re-save such files in a
  current format.
}
\value{
  A character vector of the names of objects created, invisibly.
}
\section{Warning}{
  Saved \R objects are binary files, even those saved with
  \code{ascii = TRUE}, so ensure that they are transferred without
  conversion of end of line markers.  \code{load} tries to detect such a
  conversion and gives an informative error message.
}
#ifdef windows
\note{
  \code{file} can be a UTF-8-encoded filepath that cannot be translated to
  the current locale.
}
#endif
\seealso{
  \code{\link{save}}, \code{\link{download.file}}.

  For other interfaces to the underlying serialization format, see
  \code{\link{unserialize}} and \code{\link{readRDS}}.
}
\examples{
## save all data
xx <- pi # to ensure there is some data
save(list = ls(all=TRUE), file= "all.RData")
rm(xx)

## restore the saved values to the current environment
local({
   load("all.RData")
   ls()
})
## restore the saved values to the user's workspace
load("all.RData", .GlobalEnv)

unlink("all.RData")

\dontrun{
con <- url("http://some.where.net/R/data/example.rda")
## print the value to see what objects were created.
print(load(con))
close(con) # url() always opens the connection
}}
\keyword{file}<|MERGE_RESOLUTION|>--- conflicted
+++ resolved
@@ -1,10 +1,6 @@
 % File src/library/base/man/load.Rd
 % Part of the R package, http://www.R-project.org
-<<<<<<< HEAD
-% Copyright 1995-2009 R Core Development Team
-=======
 % Copyright 1995-2011 R Core Development Team
->>>>>>> e3ceeaa2
 % Distributed under GPL 2 or later
 
 \name{load}
@@ -29,15 +25,11 @@
   to \code{\link{url}}).
   
   A not-open connection will be opened in mode \code{"rb"} and closed
-<<<<<<< HEAD
-  after use. 
-=======
   after use.  Any connection other than a \code{\link{gzfile}} or
   \code{\link{gzcon}} connection will be wrapped in \code{\link{gzcon}}
   to allow compressed saves to be handled: note that this leaves the
   connection in an altered state (in particular, binary-only), and that
   it needs to be closed explicitly (it will not be garbage-collected).
->>>>>>> e3ceeaa2
   
   Only \R objects saved in the current format (used since \R 1.4.0)
   can be read from a connection.  If no input is available on a
