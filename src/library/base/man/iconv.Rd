--- conflicted
+++ resolved
@@ -1,10 +1,6 @@
 % File src/library/base/man/iconv.Rd
 % Part of the R package, http://www.R-project.org
-<<<<<<< HEAD
-% Copyright 1995-2013 R Core Team
-=======
 % Copyright 1995-2014 R Core Team
->>>>>>> 38b5bfbc
 % Distributed under GPL 2 or later
 
 \name{iconv}
@@ -67,19 +63,11 @@
 
 \section{Implementation Details}{
   There are three main implementations of \code{iconv} in use.
-<<<<<<< HEAD
-  \samp{glibc} (as used on Linux) contains one.  Several platforms
-  supply GNU \samp{libiconv}, including OS X, FreeBSD and Cygwin, in
-  some cases with additional encodings.  On Windows we use a version of
-  Yukihiro Nakadaira's \samp{win_iconv}, which is based on Windows'
-  codepages.  (We have added several encoding names for compatibility
-=======
   Linux's C runtime \samp{glibc} contains one.  Several platforms
   supply GNU \samp{libiconv}, including OS X, FreeBSD and Cygwin, in
   some cases with additional encodings.  On Windows we use a version of
   Yukihiro Nakadaira's \samp{win_iconv}, which is based on Windows'
   codepages.  (We have added many encoding names for compatibility
->>>>>>> 38b5bfbc
   with other systems.)  All three have \code{iconvlist}, ignore case in
   encoding names and support \samp{//TRANSLIT} (but with different
   results, and for \samp{win_iconv} currently a \sQuote{best fit}
@@ -146,8 +134,6 @@
   The only reasonably portable name for the ISO 8859-15 encoding,
   commonly known as \sQuote{Latin 9}, is \code{"latin-9"}: some
   platforms support \code{"latin9"} but GNU \samp{libiconv} does not.
-<<<<<<< HEAD
-=======
   
   Encoding names \code{"utf8"}, \code{"mac"} and \code{"macroman"} are
   not portable.  \code{"utf8"} is converted to \code{"UTF-8"} for
@@ -156,7 +142,6 @@
   \code{"macintosh"} is the official (and most widely supported) name
   for \sQuote{Mac Roman}
   (\url{http://en.wikipedia.org/wiki/Mac_OS_Roman}).
->>>>>>> 38b5bfbc
 }
 
 \seealso{
