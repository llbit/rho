% File src/library/base/man/scale.Rd
% Part of the R package, http://www.R-project.org
% Copyright 1995-2009 R Core Development Team
% Distributed under GPL 2 or later

\name{scale}
\alias{scale}
\alias{scale.default}
\title{Scaling and Centering of Matrix-like Objects}
\description{
  \code{scale} is generic function whose default method centers and/or
  scales the columns of a numeric matrix.
}
\usage{
scale(x, center = TRUE, scale = TRUE)
}
\arguments{
  \item{x}{a numeric matrix(like object).}
  \item{center}{either a logical value or a numeric vector of length
    equal to the number of columns of \code{x}.}
  \item{scale}{either a logical value or a numeric vector of length
    equal to the number of columns of \code{x}.}
}
\value{
  For \code{scale.default}, the centered, scaled matrix.  The numeric
  centering and scalings used (if any) are returned as attributes
  \code{"scaled:center"} and \code{"scaled:scale"}
}
\details{
  The value of \code{center} determines how column centering is
  performed.  If \code{center} is a numeric vector with length equal to
  the number of columns of \code{x}, then each column of \code{x} has
  the corresponding value from \code{center} subtracted from it.  If
  \code{center} is \code{TRUE} then centering is done by subtracting the
  column means (omitting \code{NA}s) of \code{x} from their
  corresponding columns, and if \code{center} is \code{FALSE}, no
  centering is done.

  The value of \code{scale} determines how column scaling is performed
  (after centering).  If \code{scale} is a numeric vector with length
  equal to the number of columns of \code{x}, then each column of
<<<<<<< HEAD
  \code{x} is divided by the corresponding value from \code{scale}.  If
  \code{scale} is \code{TRUE} then scaling is done by dividing the
  (centered) columns of \code{x} by their standard deviations, and if
  \code{scale} is \code{FALSE}, no scaling is done.

  The standard deviation for a column is obtained by computing the
  square-root of the sum-of-squares of the non-missing values in the
  column divided by the number of non-missing values minus one (whether
  or not centering was done).
=======
  \code{x} is divided by the corresponding value from \code{scale}.
  If \code{scale} is \code{TRUE} then scaling is done by dividing the
  (centered) columns of \code{x} by their standard deviations if
  \code{center} is \code{TRUE}, and the root mean square otherwise.
  If \code{scale} is \code{FALSE}, no scaling is done.

  The root-mean-square for a (possibly centered) column is defined as
  \eqn{\sqrt{\sum(x^2)/(n-1)}}{sqrt(sum(x^2)/(n-1))}, where \eqn{x} is
  a vector of the non-missing values and \eqn{n} is the number of
  non-missing values.  In the case \code{center=TRUE}, this is the
  same as the standard deviation, but in general it is not.  (To scale
  by the standard deviations without centering, use
  \code{scale(x,center=FALSE,scale=apply(x,2,sd,na.rm=TRUE))}.)
>>>>>>> e3ceeaa2
}
\references{
  Becker, R. A., Chambers, J. M. and Wilks, A. R. (1988)
  \emph{The New S Language}.
  Wadsworth & Brooks/Cole.
}
\seealso{
  \code{\link{sweep}} which allows centering (and scaling) with
  arbitrary statistics.

  For working with the scale of a plot, see \code{\link{par}}.
}
\examples{
require(stats)
x <- matrix(1:10, ncol=2)
(centered.x <- scale(x, scale=FALSE))
cov(centered.scaled.x <- scale(x))# all 1
}
\keyword{array}<|MERGE_RESOLUTION|>--- conflicted
+++ resolved
@@ -39,17 +39,6 @@
   The value of \code{scale} determines how column scaling is performed
   (after centering).  If \code{scale} is a numeric vector with length
   equal to the number of columns of \code{x}, then each column of
-<<<<<<< HEAD
-  \code{x} is divided by the corresponding value from \code{scale}.  If
-  \code{scale} is \code{TRUE} then scaling is done by dividing the
-  (centered) columns of \code{x} by their standard deviations, and if
-  \code{scale} is \code{FALSE}, no scaling is done.
-
-  The standard deviation for a column is obtained by computing the
-  square-root of the sum-of-squares of the non-missing values in the
-  column divided by the number of non-missing values minus one (whether
-  or not centering was done).
-=======
   \code{x} is divided by the corresponding value from \code{scale}.
   If \code{scale} is \code{TRUE} then scaling is done by dividing the
   (centered) columns of \code{x} by their standard deviations if
@@ -63,7 +52,6 @@
   same as the standard deviation, but in general it is not.  (To scale
   by the standard deviations without centering, use
   \code{scale(x,center=FALSE,scale=apply(x,2,sd,na.rm=TRUE))}.)
->>>>>>> e3ceeaa2
 }
 \references{
   Becker, R. A., Chambers, J. M. and Wilks, A. R. (1988)
