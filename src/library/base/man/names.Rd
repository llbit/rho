--- conflicted
+++ resolved
@@ -50,14 +50,8 @@
 
   A name can be character \code{NA}, but such a name will never be
   matched and is likely to lead to confusion.
-<<<<<<< HEAD
-  
-  These functions are \link{primitive}, so argument names are ignored
-  (but this might not be true of their methods).
-=======
 
   Both are \link{primitive} functions.
->>>>>>> e3ceeaa2
 }
 \note{
   For vectors, the names are one of the \link{attributes} with
