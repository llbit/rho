--- conflicted
+++ resolved
@@ -1,10 +1,6 @@
 % File src/library/base/man/factor.Rd
 % Part of the R package, http://www.R-project.org
-<<<<<<< HEAD
-% Copyright 1995-2009 R Core Development Team
-=======
 % Copyright 1995-2011 R Core Development Team
->>>>>>> e3ceeaa2
 % Distributed under GPL 2 or later
 
 \name{factor}
@@ -74,13 +70,8 @@
   \code{factor} returns an object of class \code{"factor"} which has a
   set of integer codes the length of \code{x} with a \code{"levels"}
   attribute of mode \code{\link{character}} and unique
-<<<<<<< HEAD
-  (\code{!\link{anyDuplicated}(.)}) entries.  If \code{ordered} is true
-  (or \code{ordered} is used) the result has class
-=======
   (\code{!\link{anyDuplicated}(.)}) entries.  If argument \code{ordered}
   is true (or \code{ordered()} is used) the result has class
->>>>>>> e3ceeaa2
   \code{c("ordered", "factor")}.
 
   Applying \code{factor} to an ordered or unordered factor returns a
@@ -164,13 +155,6 @@
 
 \section{Comparison operators and group generic methods}{
   There are \code{"factor"} and \code{"ordered"} methods for the
-<<<<<<< HEAD
-  \link{group generic} \code{\link[=S3groupGeneric]{Ops}}, which
-  provide methods for the \link{Comparison} operators.  (The rest of the
-  group and the \code{\link[=S3groupGeneric]{Math}} and
-  \code{\link[=S3groupGeneric]{Summary}} groups generate an error as
-  they are not meaningful for factors.)
-=======
   \link{group generic} \code{\link[=S3groupGeneric]{Ops}} which
   provide methods for the \link{Comparison} operators,
   and for the \code{\link{min}},\code{\link{max}}, and
@@ -178,7 +162,6 @@
   of \code{"ordered"}.  (The rest of the groups and the
   \code{\link[=S3groupGeneric]{Math}} group generate an error as they
   are not meaningful for factors.)
->>>>>>> e3ceeaa2
 
   Only \code{==} and \code{!=} can be used for factors: a factor can
   only be compared to another factor with an identical set of levels
@@ -193,11 +176,7 @@
 \note{
   In earlier versions of \R, storing character data as a factor was more
   space efficient if there is even a small proportion of
-<<<<<<< HEAD
-  repeats.  Since \R 2.6.0 identical character strings share storage, so
-=======
   repeats.  However, identical character strings share storage, so
->>>>>>> e3ceeaa2
   the difference is now small in most cases.  (Integer values are stored
   in 4 bytes whereas each reference to a character string needs a
   pointer of 4 or 8 bytes.)
@@ -218,11 +197,7 @@
 \examples{
 (ff <- factor(substring("statistics", 1:10, 1:10), levels=letters))
 as.integer(ff)  # the internal codes
-<<<<<<< HEAD
-factor(ff)      # drops the levels that do not occur
-=======
 (f. <- factor(ff))# drops the levels that do not occur
->>>>>>> e3ceeaa2
 ff[, drop=TRUE] # the same, more transparently
 
 factor(letters[1:20], labels="letter")
