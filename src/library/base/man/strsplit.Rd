--- conflicted
+++ resolved
@@ -1,10 +1,6 @@
 % File src/library/base/man/strsplit.Rd
 % Part of the R package, http://www.R-project.org
-<<<<<<< HEAD
-% Copyright 1995-2009 R Core Development Team
-=======
 % Copyright 1995-2011 R Core Development Team
->>>>>>> e3ceeaa2
 % Distributed under GPL 2 or later
 
 \name{strsplit}
@@ -15,12 +11,7 @@
   according to the matches to substring \code{split} within them.
 }
 \usage{
-<<<<<<< HEAD
-strsplit(x, split, extended = TRUE, fixed = FALSE, perl = FALSE,
-         useBytes = FALSE)
-=======
 strsplit(x, split, fixed = FALSE, perl = FALSE, useBytes = FALSE)
->>>>>>> e3ceeaa2
 }
 \arguments{
   \item{x}{
@@ -35,29 +26,15 @@
     If \code{split} has length greater than 1, it is re-cycled along
     \code{x}.
   }
-<<<<<<< HEAD
-  \item{extended}{
-    logical.  If \code{TRUE} (the default), extended regular expression
-    matching is used, and if \code{FALSE} basic regular expressions are
-    used (these are deprecated).
-  }
-=======
->>>>>>> e3ceeaa2
   \item{fixed}{
     logical.  If \code{TRUE} match \code{split} exactly, otherwise
     use regular expressions.  Has priority over \code{perl}.
   }
-<<<<<<< HEAD
-  \item{useBytes}{logical.  If \code{TRUE} the matching is done
-    byte-by-byte rather than character-by-character, and inputs with
-    marked encodings are not converted.}
-=======
   \item{perl}{logical.  Should perl-compatible regexps be used?}
   \item{useBytes}{logical.  If \code{TRUE} the matching is done
     byte-by-byte rather than character-by-character, and inputs with
     marked encodings are not converted.  This is forced (with a warning)
     if any input is found which is marked as \code{"bytes"}.}
->>>>>>> e3ceeaa2
 }
 \details{
   Argument \code{split} will be coerced to character, so
@@ -66,18 +43,10 @@
 
   Note that splitting into single characters can be done \emph{via}
   \code{split = character(0)} or \code{split = ""}; the two are
-<<<<<<< HEAD
-  equivalent. The definition of \sQuote{character} here depends on the
-  locale: in a single-byte locale it is a byte, and in a multi-byte
-  locale it is the unit represented by a \sQuote{wide character} (almost
-  always a Unicode point).
-  
-=======
   equivalent.  The definition of \sQuote{character} here depends on the
   locale: in a single-byte locale it is a byte, and in a multi-byte
   locale it is the unit represented by a \sQuote{wide character} (almost
   always a Unicode point).
->>>>>>> e3ceeaa2
 
   A missing value of \code{split} does not split the corresponding
   element(s) of \code{x} at all.
@@ -110,17 +79,6 @@
   from \R 2.10.0, for \code{perl = TRUE, useBytes = FALSE} all non-ASCII
   strings in a multibyte locale are translated to UTF-8.
 }
-<<<<<<< HEAD
-\value{
-  A list of the same length as \code{x}, the \code{i}-th element of which
-  contains the vector of splits of \code{x[i]}.
-
-  If any element of \code{x} or \code{split} is declared to be in UTF-8
-  (see \code{\link{Encoding}}, non-ASCII character strings in the result
-  will be in UTF-8 and have their encoding declared as UTF-8.  As from
-  \R 2.10.0, for \code{perl = TRUE, useBytes = FALSE} all strings in a
-  multibyte locale are translated to UTF-8.
-=======
 
 \note{
   Prior to \R 2.11.0 there was an argument \code{extended} which could
@@ -129,7 +87,6 @@
   implementation (as distinct from the POSIX standard) the only
   difference was that \samp{?}, \samp{+}, \samp{\{}, \samp{|}, \samp{(},
   and \samp{)} were not interpreted as metacharacters.
->>>>>>> e3ceeaa2
 }
 
 \seealso{
