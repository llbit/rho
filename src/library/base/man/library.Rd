% File src/library/base/man/library.Rd
% Part of the R package, http://www.R-project.org
<<<<<<< HEAD
% Copyright 1995-2009 R Core Development Team
=======
% Copyright 1995-2011 R Core Development Team
>>>>>>> e3ceeaa2
% Distributed under GPL 2 or later

\name{library}
\title{Loading and Listing of Packages}
\alias{library}
\alias{require}

\alias{.noGenerics}
\alias{format.libraryIQR}
\alias{print.libraryIQR}
\alias{format.packageInfo}
\alias{print.packageInfo}
\description{
  \code{library} and \code{require} load add-on packages.
}
\usage{
library(package, help, pos = 2, lib.loc = NULL,
        character.only = FALSE, logical.return = FALSE,
        warn.conflicts = TRUE, quietly = FALSE,
        keep.source = getOption("keep.source.pkgs"),
        verbose = getOption("verbose"))

require(package, lib.loc = NULL, quietly = FALSE,
        warn.conflicts = TRUE,
        keep.source = getOption("keep.source.pkgs"),
<<<<<<< HEAD
        character.only = FALSE, save = TRUE)

.First.lib(libname, pkgname)
.Last.lib(libpath)
=======
        character.only = FALSE)
>>>>>>> e3ceeaa2
}
\arguments{
  \item{package, help}{the name of a package, given as a \link{name} or
    literal character string, or a character string, depending on
    whether \code{character.only} is \code{FALSE} (default) or
    \code{TRUE}).}
  \item{pos}{the position on the search list at which to attach the
    loaded package.  Can also be the name of a position on the current
    search list as given by \code{\link{search}()}.}
  \item{lib.loc}{a character vector describing the location of \R
    library trees to search through, or \code{NULL}.  The default value
    of \code{NULL} corresponds to all libraries currently known to
    \code{\link{.libPaths}()}.
    Non-existent library trees are silently ignored.}
  \item{character.only}{a logical indicating whether \code{package} or
    \code{help} can be assumed to be character strings.}
  \item{logical.return}{logical.  If it is \code{TRUE},  \code{FALSE} or
    \code{TRUE} is returned to indicate success.}
  \item{warn.conflicts}{logical.  If \code{TRUE}, warnings are
    printed about \code{\link{conflicts}} from attaching the new
    package, unless that package contains an object
    \code{.conflicts.OK}.  A conflict is a function masking a function,
    or a non-function masking a non-function.
  }
  \item{keep.source}{logical. Now ignored.
    This argument does not apply to packages using lazy-loading:
    whether they have kept source is determined when they are installed.
  }
  \item{verbose}{a logical.  If \code{TRUE}, additional diagnostics are
    printed.}
  \item{quietly}{a logical.  If \code{TRUE}, no message confirming
<<<<<<< HEAD
    package loading is printed.}
  \item{save}{logical or environment.  If \code{TRUE}, a call to
    \code{require} from the source for a package will save the name of
    the required package in the variable \code{".required"}, allowing
    function \code{\link{detach}} to warn if a required package is
    detached. See section \sQuote{Packages that require other packages} below.}
  \item{libname}{a character string giving the library directory where
    the package was found.}
  \item{pkgname}{a character string giving the name of the package.}
  \item{libpath}{a character string giving the complete path to the
    package.}
=======
    package loading is printed, and most often, no errors/warnings are
    printed if package loading fails.}
>>>>>>> e3ceeaa2
}
\details{
  \code{library(package)} and \code{require(package)} both load the
  package with name \code{package}.  \code{require} is designed for use
  inside other functions; it returns \code{FALSE} and gives a warning
  (rather than an error as \code{library()} does by default) if the
  package does not exist.  Both functions check and update the list of
  currently loaded packages and do not reload a package which is already
  loaded.  (Furthermore, if the package has a namespace and a name
  space of that name is already loaded, they work from the existing
  namespace rather than reloading from the file system.  If you want to
  reload such a package, call \code{\link{detach}(unload = TRUE)} or
  \code{\link{unloadNamespace}} first.)

  To suppress messages during the loading of packages use
  \code{\link{suppressPackageStartupMessages}}: this will suppress all
  messages from \R itself but not necessarily all those from package
  authors.
  
  If \code{library} is called with no \code{package} or \code{help}
  argument, it lists all available packages in the libraries specified
  by \code{lib.loc}, and returns the corresponding information in an
  object of class \code{"libraryIQR"}.  The structure of this class may
  change in future versions.  In earlier versions of \R, only the names
  of all available packages were returned; use \code{.packages(all =
    TRUE)} for obtaining these.  Note that
  \code{\link{installed.packages}()}
  returns even more information.

  \code{library(help = somename)} computes basic information about the
  package \code{somename}, and returns this in an object of class
  \code{"packageInfo"}.  The structure of this class may change in
  future versions.  When used with the default value (\code{NULL}) for
<<<<<<< HEAD
  \code{lib.loc}, the loaded packages are searched before the libraries.

  \code{.First.lib} is called when a package without a name space is
  loaded by \code{library}.  (For packages with name spaces see
  \code{\link{.onLoad}}.)  It is called with two arguments, the name of
  the library directory where the package was found (i.e., the
  corresponding element of \code{lib.loc}), and the name of the package.
  It is a good place to put calls to \code{\link{library.dynam}} which
  are needed when loading a package into this function (don't call
  \code{library.dynam} directly, as this will not work if the package is
  not installed in a standard location).  \code{.First.lib} is invoked
  after the search path interrogated by \code{search()} has been
  updated, so \code{as.environment(match("package:name", search()))}
  will return the environment in which the package is stored.  If
  calling \code{.First.lib} gives an error the loading of the package is
  abandoned, and the package will be unavailable.  Similarly, if the
  option \code{".First.lib"} has a list element with the package's name,
  this element is called in the same manner as \code{.First.lib} when
  the package is loaded.  This mechanism allows the user to set package
  \sQuote{load hooks} in addition to startup code as provided by the
  package maintainers, but \code{\link{setHook}} is preferred.
=======
  \code{lib.loc}, the attached packages are searched before the libraries.
>>>>>>> e3ceeaa2

  In versions of \R{} prior to 2.14.0, a \code{.First.lib} function 
  would be called when a package without a namespace was attached.
  As of 2.14.0, all functions have namespaces; see 
  \code{\link{.onLoad}} for current behaviour, and \sQuote{Writing R Extensions}
  for a description of the older mechanism.
}
\value{
<<<<<<< HEAD
  Normally \code{library} returns (invisibly) the list of loaded
=======
  Normally \code{library} returns (invisibly) the list of attached
>>>>>>> e3ceeaa2
  packages, but \code{TRUE} or \code{FALSE} if \code{logical.return} is
  \code{TRUE}.  When called as \code{library()} it returns an object of
  class \code{"libraryIQR"}, and for \code{library(help=)}, one of
  class \code{"packageInfo"}.

  \code{require} returns (invisibly) a logical indicating whether the required
<<<<<<< HEAD
  package is available.
}
\section{Packages that require other packages}{
  \bold{NB:} This mechanism has been almost entirely superseded by
  using the \samp{Depends:} field in the \file{DESCRIPTION} file of a
  package. 

  % But this only works without lazy-loading or in .First.lib,
  % and if only works in packages without namespaces.
  The source code for a
  package that requires one or more other packages should have a call
  to \code{require}, preferably near the beginning of the source, and
  of course before any code that uses functions, classes or methods
  from the other package.  The default for argument \code{save} will
  save the names of all required packages in the environment of the
  new package.  The saved package names are used by
  \code{\link{detach}} when a package is detached to warn if other
  packages still require the to-be-detached package.
=======
  package is available.  (Before \R 2.12.0 it could also fail with an
  error.)
}
\section{Licenses}{
  Some packages have restrictive licenses, and as from \R 2.11.0 there
  is a mechanism to ensure that users are aware of such licenses.  If
  \code{\link{getOption}("checkPackageLicense") == TRUE}, then at first
  use of a package with a not-known-to-be-FOSS (see below) license the
  user is asked to view and accept the license: a list of accepted
  licenses is stored in file \file{~/.R/licensed}.  In a non-interactive
  session it is an error to use such a package whose license has not
  already been accepted.

  Free or Open Source Software (FOSS, e.g.,
  \url{http://en.wikipedia.org/wiki/FOSS}) packages are determined by
  the same filters used by \code{\link{available.packages}} but applied
  to just the current package, not its dependencies.

  There can also be a site-wide file \file{R_HOME/etc/licensed.site} of
  packages (one per line).
>>>>>>> e3ceeaa2
}
\section{Formal methods}{
  \code{library} takes some further actions when package \pkg{methods}
  is attached (as it is by default).  Packages may define formal generic
  functions as well as re-defining functions in other packages (notably
  \pkg{base}) to be generic, and this information is cached whenever
  such a package is loaded after \pkg{methods} and re-defined functions
  (\link{implicit generic}s) are excluded from the list of conflicts.
  The caching  and check for conflicts require looking for a pattern of
  objects; the search may be avoided by defining an object
  \code{.noGenerics} (with any value) in the package.  Naturally, if the
  package \emph{does} have any such methods, this will prevent them from
  being used.
}
\note{
  \code{library} and \code{require} can only load an \emph{installed}
  package, and this is detected by having a \file{DESCRIPTION} file
  containing a \samp{Built:} field.

  Under Unix-alikes, the code checks that the package was installed
  under a similar operating system as given by \code{R.version$platform}
  (the canonical name of the platform under which R was compiled),
  provided it contains compiled code.  Packages which do not contain
  compiled code can be shared between Unix-alikes, but not to other OSes
  because of potential problems with line endings and OS-specific help
  files.  If sub-architectures are used, the OS similarity is not
  checked since the OS used to build may differ (e.g.
  \code{i386-pc-linux-gnu} code can be built on an
  \code{x86_64-unknown-linux-gnu} OS).

  The package name given to \code{library} and \code{require} must match
  the name given in the package's \file{DESCRIPTION} file exactly, even
  on case-insensitive file systems such as are common on MS Windows and
  Mac OS X.
}
\seealso{
  \code{\link{.libPaths}}, \code{\link{.packages}}.

  \code{\link{attach}}, \code{\link{detach}}, \code{\link{search}},
  \code{\link{objects}}, \code{\link{autoload}},
  \code{\link{library.dynam}}, \code{\link{data}},
  \code{\link{install.packages}} and
  \code{\link{installed.packages}};
  \code{\link{INSTALL}}, \code{\link{REMOVE}}.

  The initial set of packages attached is set by
  \code{\link{options}(defaultPackages=)}: see also \code{\link{Startup}}.
}
\references{
  Becker, R. A., Chambers, J. M. and Wilks, A. R. (1988)
  \emph{The New S Language}.
  Wadsworth & Brooks/Cole.
}
\examples{
library()                   # list all available packages
library(lib.loc = .Library) # list all packages in the default library
\donttest{library(help = splines)     # documentation on package 'splines'}
library(splines)            # load package 'splines'
require(splines)            # the same
search()                    # "splines", too
detach("package:splines")

# if the package name is in a character vector, use
pkg <- "splines"
library(pkg, character.only = TRUE)
detach(pos = match(paste("package", pkg, sep=":"), search()))

require(pkg, character.only = TRUE)
detach(pos = match(paste("package", pkg, sep=":"), search()))

require(nonexistent)        # FALSE
\dontrun{
## if you want to mask as little as possible, use
library(mypkg, pos = "package:base")
}}
\keyword{data}<|MERGE_RESOLUTION|>--- conflicted
+++ resolved
@@ -1,10 +1,6 @@
 % File src/library/base/man/library.Rd
 % Part of the R package, http://www.R-project.org
-<<<<<<< HEAD
-% Copyright 1995-2009 R Core Development Team
-=======
 % Copyright 1995-2011 R Core Development Team
->>>>>>> e3ceeaa2
 % Distributed under GPL 2 or later
 
 \name{library}
@@ -30,14 +26,7 @@
 require(package, lib.loc = NULL, quietly = FALSE,
         warn.conflicts = TRUE,
         keep.source = getOption("keep.source.pkgs"),
-<<<<<<< HEAD
-        character.only = FALSE, save = TRUE)
-
-.First.lib(libname, pkgname)
-.Last.lib(libpath)
-=======
         character.only = FALSE)
->>>>>>> e3ceeaa2
 }
 \arguments{
   \item{package, help}{the name of a package, given as a \link{name} or
@@ -69,22 +58,8 @@
   \item{verbose}{a logical.  If \code{TRUE}, additional diagnostics are
     printed.}
   \item{quietly}{a logical.  If \code{TRUE}, no message confirming
-<<<<<<< HEAD
-    package loading is printed.}
-  \item{save}{logical or environment.  If \code{TRUE}, a call to
-    \code{require} from the source for a package will save the name of
-    the required package in the variable \code{".required"}, allowing
-    function \code{\link{detach}} to warn if a required package is
-    detached. See section \sQuote{Packages that require other packages} below.}
-  \item{libname}{a character string giving the library directory where
-    the package was found.}
-  \item{pkgname}{a character string giving the name of the package.}
-  \item{libpath}{a character string giving the complete path to the
-    package.}
-=======
     package loading is printed, and most often, no errors/warnings are
     printed if package loading fails.}
->>>>>>> e3ceeaa2
 }
 \details{
   \code{library(package)} and \code{require(package)} both load the
@@ -118,31 +93,7 @@
   package \code{somename}, and returns this in an object of class
   \code{"packageInfo"}.  The structure of this class may change in
   future versions.  When used with the default value (\code{NULL}) for
-<<<<<<< HEAD
-  \code{lib.loc}, the loaded packages are searched before the libraries.
-
-  \code{.First.lib} is called when a package without a name space is
-  loaded by \code{library}.  (For packages with name spaces see
-  \code{\link{.onLoad}}.)  It is called with two arguments, the name of
-  the library directory where the package was found (i.e., the
-  corresponding element of \code{lib.loc}), and the name of the package.
-  It is a good place to put calls to \code{\link{library.dynam}} which
-  are needed when loading a package into this function (don't call
-  \code{library.dynam} directly, as this will not work if the package is
-  not installed in a standard location).  \code{.First.lib} is invoked
-  after the search path interrogated by \code{search()} has been
-  updated, so \code{as.environment(match("package:name", search()))}
-  will return the environment in which the package is stored.  If
-  calling \code{.First.lib} gives an error the loading of the package is
-  abandoned, and the package will be unavailable.  Similarly, if the
-  option \code{".First.lib"} has a list element with the package's name,
-  this element is called in the same manner as \code{.First.lib} when
-  the package is loaded.  This mechanism allows the user to set package
-  \sQuote{load hooks} in addition to startup code as provided by the
-  package maintainers, but \code{\link{setHook}} is preferred.
-=======
   \code{lib.loc}, the attached packages are searched before the libraries.
->>>>>>> e3ceeaa2
 
   In versions of \R{} prior to 2.14.0, a \code{.First.lib} function 
   would be called when a package without a namespace was attached.
@@ -151,37 +102,13 @@
   for a description of the older mechanism.
 }
 \value{
-<<<<<<< HEAD
-  Normally \code{library} returns (invisibly) the list of loaded
-=======
   Normally \code{library} returns (invisibly) the list of attached
->>>>>>> e3ceeaa2
   packages, but \code{TRUE} or \code{FALSE} if \code{logical.return} is
   \code{TRUE}.  When called as \code{library()} it returns an object of
   class \code{"libraryIQR"}, and for \code{library(help=)}, one of
   class \code{"packageInfo"}.
 
   \code{require} returns (invisibly) a logical indicating whether the required
-<<<<<<< HEAD
-  package is available.
-}
-\section{Packages that require other packages}{
-  \bold{NB:} This mechanism has been almost entirely superseded by
-  using the \samp{Depends:} field in the \file{DESCRIPTION} file of a
-  package. 
-
-  % But this only works without lazy-loading or in .First.lib,
-  % and if only works in packages without namespaces.
-  The source code for a
-  package that requires one or more other packages should have a call
-  to \code{require}, preferably near the beginning of the source, and
-  of course before any code that uses functions, classes or methods
-  from the other package.  The default for argument \code{save} will
-  save the names of all required packages in the environment of the
-  new package.  The saved package names are used by
-  \code{\link{detach}} when a package is detached to warn if other
-  packages still require the to-be-detached package.
-=======
   package is available.  (Before \R 2.12.0 it could also fail with an
   error.)
 }
@@ -202,7 +129,6 @@
 
   There can also be a site-wide file \file{R_HOME/etc/licensed.site} of
   packages (one per line).
->>>>>>> e3ceeaa2
 }
 \section{Formal methods}{
   \code{library} takes some further actions when package \pkg{methods}
