--- conflicted
+++ resolved
@@ -3,25 +3,12 @@
 
 all: makeMakedeps DLL implib
 
-<<<<<<< HEAD
-CPPFLAGS=-I. -I../../gnuwin32 -I../../include
-DEFS=-DGA_DLL_BUILD -DENABLE_NLS=1
-CPPFLAGS+=$(DEFS)
-CFLAGS=$(OPTFLAGS)
-# -O3 gives ICE in gcc 4.3.0
-gimage-CFLAGS=-O2
-image-CFLAGS=-O2
-
-SOURCES=$(wildcard *.c)
-OBJECTS=$(SOURCES:.c=.o)
-=======
 CPPFLAGS = -I. -I../../gnuwin32 -I../../include
 DEFS = -DGA_DLL_BUILD -DENABLE_NLS=1
 CPPFLAGS += $(DEFS)
 
 SOURCES = $(wildcard *.c)
 OBJECTS = $(SOURCES:.c=.o)
->>>>>>> e3ceeaa2
 
 DLL: libR.dll.a Rgraphapp.dll
 	@cp Rgraphapp.dll ../../../$(BINDIR)
